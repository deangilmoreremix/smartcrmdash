--- conflicted
+++ resolved
@@ -76,11 +76,6 @@
     'process.env.NODE_ENV': JSON.stringify(process.env.NODE_ENV),
   },
   resolve: {
-<<<<<<< HEAD
-    alias: {
-      '@': path.resolve(process.cwd(), 'client/src'),
-    },
-=======
     alias: [
       {
         find: '@/',
@@ -104,7 +99,6 @@
       { find: 'stream', replacement: 'stream-browserify' },
       { find: 'buffer', replacement: 'buffer' }
     ],
->>>>>>> 84424dcb
   },
   build: {
     rollupOptions: {
