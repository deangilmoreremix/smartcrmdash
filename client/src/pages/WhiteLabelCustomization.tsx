--- conflicted
+++ resolved
@@ -1,185 +1,3 @@
-<<<<<<< HEAD
-import { useState, useEffect } from 'react';
-import { Palette, Upload, Eye, Save, RotateCcw, Sparkles, Globe, Code, Monitor, Mail, Loader2 } from 'lucide-react';
-import { useTenant } from '../contexts/TenantProvider';
-import { ConditionalRender } from '../components/RoleBasedAccess';
-import { useWLState, useCreateUserWLSettings, useUpdateUserWLSettings, useUserWLSettings, useCreateTenantConfig, useUpdateTenantConfig } from '@/hooks/useWLSettings';
-import { useToast } from '@/hooks/use-toast';
-import { WLService } from '@/services/wlService';
-
-interface BrandingConfig {
-  logo?: string;
-  favicon?: string;
-  primaryColor: string;
-  secondaryColor: string;
-  accentColor: string;
-  backgroundColor: string;
-  textColor: string;
-  companyName: string;
-  tagline?: string;
-  customDomain?: string;
-  customCSS?: string;
-  footerText?: string;
-  loginPageConfig: {
-    backgroundImage?: string;
-    welcomeMessage?: string;
-    supportEmail?: string;
-  };
-  emailConfig: {
-    fromName?: string;
-    replyToEmail?: string;
-    emailSignature?: string;
-    headerLogo?: string;
-  };
-  features: {
-    showPoweredBy: boolean;
-    customFavicon: boolean;
-    customEmailTemplates: boolean;
-    advancedBranding: boolean;
-    whiteLabel: boolean;
-  };
-}
-
-export default function WhiteLabelCustomization() {
-  const [config, setConfig] = useState<BrandingConfig>({
-    primaryColor: '#3B82F6',
-    secondaryColor: '#1E40AF',
-    accentColor: '#10B981',
-    backgroundColor: '#FFFFFF',
-    textColor: '#1F2937',
-    companyName: '',
-    loginPageConfig: {},
-    emailConfig: {},
-    features: {
-      showPoweredBy: true,
-      customFavicon: false,
-      customEmailTemplates: false,
-      advancedBranding: false,
-      whiteLabel: false,
-    },
-  });
-
-  const [isLoading, setIsLoading] = useState(true);
-  const [isSaving, setSaving] = useState(false);
-  const [previewMode, setPreviewMode] = useState<'desktop' | 'mobile' | 'email'>('desktop');
-  const [activeTab, setActiveTab] = useState('basic');
-
-  const { tenant, applyBranding } = useTenant();
-  const { toast } = useToast();
-
-  // White Label hooks for database persistence
-  const userId = 'dev-user-12345'; // In production, get from auth context
-  const tenantId = tenant?.id || 'default-tenant';
-  const { settings: userWLSettings } = useUserWLSettings(userId);
-  const createUserWLSettings = useCreateUserWLSettings();
-  const updateUserWLSettings = useUpdateUserWLSettings(userId);
-  const createTenantConfig = useCreateTenantConfig();
-  const updateTenantConfig = useUpdateTenantConfig(tenantId);
-  const { currentSettings, updateLocalSettings, isModified } = useWLState();
-
-  useEffect(() => {
-    fetchBrandingConfig();
-  }, [tenant]);
-
-  const fetchBrandingConfig = async () => {
-    try {
-      setIsLoading(true);
-      if (tenant) {
-        const response = await fetch(`/api/white-label/tenants/${tenant.id}/branding`);
-        if (response.ok) {
-          const brandingData = await response.json();
-          setConfig({ ...config, ...brandingData });
-        }
-      }
-    } catch (error) {
-      console.error('Failed to fetch branding config:', error);
-    } finally {
-      setIsLoading(false);
-    }
-  };
-
-  const saveBrandingConfig = async () => {
-    try {
-      setSaving(true);
-
-      // Prepare data for database storage
-      const userWLData = {
-        userId,
-        customBranding: config,
-        enabledFeatures: Object.keys(config.features).filter(key => config.features[key as keyof typeof config.features]),
-        preferences: {
-          activeTab,
-          previewMode,
-          lastModified: new Date().toISOString()
-        },
-        settings: {
-          companyName: config.companyName,
-          primaryColor: config.primaryColor,
-          secondaryColor: config.secondaryColor
-        }
-      };
-
-      const tenantConfigData = {
-        tenantId,
-        companyName: config.companyName,
-        logo: config.logo,
-        favicon: config.favicon,
-        primaryColor: config.primaryColor,
-        secondaryColor: config.secondaryColor,
-        accentColor: config.accentColor,
-        backgroundColor: config.backgroundColor,
-        textColor: config.textColor,
-        customDomain: config.customDomain,
-        customCSS: config.customCSS,
-        emailFromName: config.emailConfig.fromName,
-        emailReplyTo: config.emailConfig.replyToEmail,
-        emailSignature: config.emailConfig.emailSignature,
-        brandingConfig: config,
-        features: config.features,
-        profileId: userId
-      };
-
-      // Save to database using the WL service
-      try {
-        await WLService.syncUserData(userId, userWLData);
-        await WLService.syncTenantData(tenantId, tenantConfigData);
-        
-        toast({
-          title: "Settings saved successfully!",
-          description: "Your white label configuration has been saved to the database.",
-        });
-      } catch (dbError) {
-        console.warn('Database save failed, falling back to localStorage:', dbError);
-        // Fallback to localStorage if database fails
-        WLService.saveToLocalStorage('user-settings', userWLData);
-        WLService.saveToLocalStorage('tenant-config', tenantConfigData);
-        
-        // Show debug info in console
-        console.log('✓ WL Save Test - Data saved to localStorage:');
-        console.log('  User Settings:', userWLData);
-        console.log('  Tenant Config:', tenantConfigData);
-        console.log('  LocalStorage keys:', Object.keys(localStorage).filter(k => k.startsWith('wl_')));
-        
-        toast({
-          title: "Settings saved locally",
-          description: "Configuration saved locally. Database sync will retry later.",
-        });
-      }
-      
-      if (tenant) {
-        applyBranding();
-      }
-    } catch (error) {
-      console.error('Failed to save branding config:', error);
-      toast({
-        title: "Save failed",
-        description: "Failed to save white label configuration. Please try again.",
-        variant: "destructive"
-      });
-    } finally {
-      setSaving(false);
-    }
-=======
 import React, { useState } from 'react';
 import { useWhitelabel } from '../contexts/WhitelabelContext';
 import { WhitelabelButton } from '../types/whitelabel';
@@ -218,7 +36,6 @@
     const newButtons = [...config.ctaButtons];
     newButtons[index] = { ...newButtons[index], ...updates };
     updateConfig({ ctaButtons: newButtons });
->>>>>>> a699270c
   };
 
   const addButton = () => {
@@ -246,704 +63,250 @@
   };
 
   const handleImport = () => {
-    if (importText.trim()) {
-      try {
-        importConfig(importText.trim());
-        setImportText('');
-        alert('Configuration imported successfully!');
-      } catch (error) {
-        alert('Error importing configuration. Please check the format.');
-      }
+    try {
+      importConfig(importText);
+      setImportText('');
+    } catch (error) {
+      console.error('Failed to import config:', error);
     }
   };
 
-  const addRedirect = () => {
-    const newMappings = { ...config.redirectMappings, '/new-redirect': 'https://example.com' };
-    updateConfig({ redirectMappings: newMappings });
-  };
-
-  const updateRedirect = (key: string, value: string) => {
-    const newMappings = { ...config.redirectMappings, [key]: value };
-    updateConfig({ redirectMappings: newMappings });
-  };
-
-  const removeRedirect = (key: string) => {
-    const newMappings = { ...config.redirectMappings };
-    delete newMappings[key];
-    updateConfig({ redirectMappings: newMappings });
-  };
-
   return (
-<<<<<<< HEAD
-    <div className="h-full bg-gray-50 dark:bg-gray-900 overflow-y-auto">
-      {/* Header - Fixed */}
-      <div className="bg-white dark:bg-gray-800 shadow-sm border-b sticky top-0 z-10">
-        <div className="max-w-7xl mx-auto px-4 sm:px-6 lg:px-8">
-          <div className="flex justify-between items-center py-6">
-            <div className="flex items-center">
-              <Palette className="h-8 w-8 text-purple-600 mr-3" />
-              <div>
-                <h1 className="text-2xl font-bold text-gray-900 dark:text-white">
-                  White-Label Customization
-                </h1>
-                <p className="text-gray-600 dark:text-gray-300">
-                  Customize your brand identity and user experience
-                </p>
-              </div>
-=======
-    <div className="min-h-screen bg-gradient-to-br from-slate-50 via-blue-50 to-indigo-50 dark:from-slate-900 dark:via-slate-800 dark:to-slate-900">
-      <div className="container mx-auto px-4 py-8 max-w-7xl">
-        {/* Header Section */}
-        <div className="mb-8">
-          <div className="flex items-center gap-3 mb-4">
-            <div className="p-3 bg-gradient-to-r from-blue-500 to-purple-600 rounded-xl shadow-lg">
-              <Palette className="h-8 w-8 text-white" />
->>>>>>> a699270c
-            </div>
-            <div>
-              <h1 className="text-4xl font-bold bg-gradient-to-r from-blue-600 to-purple-600 bg-clip-text text-transparent">
-                White Label Studio
-              </h1>
-              <p className="text-slate-600 dark:text-slate-400 mt-1">
-                Transform your CRM with custom branding and personalized experiences
-              </p>
-            </div>
-          </div>
-
-          {/* Quick Stats */}
-          <div className="grid grid-cols-1 md:grid-cols-4 gap-4 mb-6">
-            <Card className="border-0 shadow-sm bg-white/60 dark:bg-slate-800/60 backdrop-blur-sm">
-              <CardContent className="p-4">
-                <div className="flex items-center gap-3">
-                  <div className="p-2 bg-blue-100 dark:bg-blue-900/30 rounded-lg">
-                    <Type className="h-4 w-4 text-blue-600 dark:text-blue-400" />
-                  </div>
-                  <div>
-                    <p className="text-sm font-medium text-slate-600 dark:text-slate-400">Company</p>
-                    <p className="text-lg font-semibold text-slate-900 dark:text-slate-100">
-                      {config.companyName || 'Not Set'}
-                    </p>
-                  </div>
-                </div>
-              </CardContent>
-            </Card>
-
-            <Card className="border-0 shadow-sm bg-white/60 dark:bg-slate-800/60 backdrop-blur-sm">
-              <CardContent className="p-4">
-                <div className="flex items-center gap-3">
-                  <div className="p-2 bg-purple-100 dark:bg-purple-900/30 rounded-lg">
-                    <MessageSquare className="h-4 w-4 text-purple-600 dark:text-purple-400" />
-                  </div>
-                  <div>
-                    <p className="text-sm font-medium text-slate-600 dark:text-slate-400">CTA Buttons</p>
-                    <p className="text-lg font-semibold text-slate-900 dark:text-slate-100">
-                      {config.ctaButtons.filter(b => b.enabled).length}
-                    </p>
-                  </div>
-                </div>
-              </CardContent>
-            </Card>
-
-            <Card className="border-0 shadow-sm bg-white/60 dark:bg-slate-800/60 backdrop-blur-sm">
-              <CardContent className="p-4">
-                <div className="flex items-center gap-3">
-                  <div className="p-2 bg-green-100 dark:bg-green-900/30 rounded-lg">
-                    <Link className="h-4 w-4 text-green-600 dark:text-green-400" />
-                  </div>
-                  <div>
-                    <p className="text-sm font-medium text-slate-600 dark:text-slate-400">Redirects</p>
-                    <p className="text-lg font-semibold text-slate-900 dark:text-slate-100">
-                      {Object.keys(config.redirectMappings).length}
-                    </p>
-                  </div>
-                </div>
-              </CardContent>
-            </Card>
-
-            <Card className="border-0 shadow-sm bg-white/60 dark:bg-slate-800/60 backdrop-blur-sm">
-              <CardContent className="p-4">
-                <div className="flex items-center gap-3">
-                  <div className="p-2 bg-orange-100 dark:bg-orange-900/30 rounded-lg">
-                    <Settings className="h-4 w-4 text-orange-600 dark:text-orange-400" />
-                  </div>
-                  <div>
-                    <p className="text-sm font-medium text-slate-600 dark:text-slate-400">Features</p>
-                    <p className="text-lg font-semibold text-slate-900 dark:text-slate-100">
-                      {[config.showPricing, config.showTestimonials, config.showFeatures].filter(Boolean).length}/3
-                    </p>
-                  </div>
-                </div>
-              </CardContent>
-            </Card>
-          </div>
+    <div className="container mx-auto p-6 space-y-8 max-w-6xl">
+      <div className="flex items-center justify-between">
+        <div>
+          <h1 className="text-3xl font-bold text-gray-900 mb-2">White Label Customization</h1>
+          <p className="text-gray-600">Customize your application's branding and appearance</p>
         </div>
-
-<<<<<<< HEAD
-      {/* Scrollable Content */}
-      <div className="max-w-7xl mx-auto px-4 sm:px-6 lg:px-8 py-8 pb-20">
-        <div className="grid grid-cols-1 lg:grid-cols-3 gap-8">
-          {/* Configuration Panel */}
-          <div className="lg:col-span-2 space-y-6">
-            {/* Navigation Tabs */}
-            <div className="border-b border-gray-200 dark:border-gray-700">
-              <nav className="-mb-px flex space-x-8">
-                {[
-                  { id: 'basic', label: 'Basic Branding', icon: Palette },
-                  { id: 'advanced', label: 'Advanced', icon: Sparkles },
-                  { id: 'domain', label: 'Domain & URLs', icon: Globe },
-                  { id: 'code', label: 'Custom Code', icon: Code },
-                ].map((tab) => (
-                  <button
-                    key={tab.id}
-                    onClick={() => setActiveTab(tab.id)}
-                    className={`py-2 px-1 border-b-2 font-medium text-sm flex items-center gap-2 ${
-                      activeTab === tab.id
-                        ? 'border-purple-500 text-purple-600'
-                        : 'border-transparent text-gray-500 hover:text-gray-700 hover:border-gray-300'
-                    }`}
-                  >
-                    <tab.icon className="h-4 w-4" />
-                    {tab.label}
-                  </button>
-                ))}
-              </nav>
-            </div>
-=======
-        <div className="grid grid-cols-1 xl:grid-cols-2 gap-6">
-          {/* Branding Section */}
-          <Card className="border-0 shadow-lg bg-white/80 dark:bg-slate-800/80 backdrop-blur-sm">
-            <CardHeader className="pb-4">
-              <div className="flex items-center gap-3">
-                <div className="p-2 bg-gradient-to-r from-blue-500 to-blue-600 rounded-lg">
-                  <Palette className="h-5 w-5 text-white" />
-                </div>
-                <div>
-                  <CardTitle className="text-xl">Brand Identity</CardTitle>
-                  <p className="text-sm text-slate-600 dark:text-slate-400 mt-1">
-                    Define your company's visual identity
-                  </p>
-                </div>
-              </div>
-            </CardHeader>
-            <CardContent className="space-y-6">
-              <div className="space-y-3">
-                <div className="space-y-2">
-                  <Label htmlFor="company-name" className="text-sm font-medium text-slate-700 dark:text-slate-300 flex items-center gap-2">
-                    <Type className="h-4 w-4" />
-                    Company Name
-                  </Label>
-                  <Input
-                    id="company-name"
-                    type="text"
-                    value={config.companyName}
-                    onChange={(e) => updateConfig({ companyName: e.target.value })}
-                    className="h-11 border-slate-200 dark:border-slate-700 focus:border-blue-500 focus:ring-blue-500/20"
-                    placeholder="Enter your company name"
-                  />
-                </div>
->>>>>>> a699270c
-
-                <div className="space-y-2">
-                  <Label htmlFor="logo-url" className="text-sm font-medium text-slate-700 dark:text-slate-300 flex items-center gap-2">
-                    <Globe className="h-4 w-4" />
-                    Logo URL <Badge variant="secondary" className="text-xs">Optional</Badge>
-                  </Label>
-                  <Input
-                    id="logo-url"
-                    type="url"
-                    value={config.logoUrl || ''}
-                    onChange={(e) => updateConfig({ logoUrl: e.target.value || undefined })}
-                    className="h-11 border-slate-200 dark:border-slate-700 focus:border-blue-500 focus:ring-blue-500/20"
-                    placeholder="https://example.com/logo.png"
-                  />
-                </div>
-
-                <div className="grid grid-cols-2 gap-4">
-                  <div className="space-y-2">
-                    <Label htmlFor="primary-color" className="text-sm font-medium text-slate-700 dark:text-slate-300 flex items-center gap-2">
-                      <div className="w-4 h-4 rounded-full bg-gradient-to-r from-blue-500 to-blue-600 border-2 border-white shadow-sm"></div>
-                      Primary Color
-                    </Label>
-                    <div className="relative">
+        <div className="flex gap-3">
+          <Button variant="outline" onClick={resetToDefault}>
+            <RotateCcw className="h-4 w-4 mr-2" />
+            Reset
+          </Button>
+          <Button onClick={handleExport}>
+            <Download className="h-4 w-4 mr-2" />
+            Export
+          </Button>
+        </div>
+      </div>
+
+      <div className="grid grid-cols-1 lg:grid-cols-2 gap-8">
+        {/* Company Settings */}
+        <Card>
+          <CardHeader>
+            <CardTitle className="flex items-center">
+              <Globe className="h-5 w-5 mr-2" />
+              Company Information
+            </CardTitle>
+          </CardHeader>
+          <CardContent className="space-y-4">
+            <div>
+              <Label htmlFor="companyName">Company Name</Label>
+              <Input
+                id="companyName"
+                value={config.companyName}
+                onChange={(e) => updateConfig({ companyName: e.target.value })}
+                placeholder="Your Company Name"
+              />
+            </div>
+            <div>
+              <Label htmlFor="logoUrl">Logo URL</Label>
+              <Input
+                id="logoUrl"
+                value={config.logoUrl}
+                onChange={(e) => updateConfig({ logoUrl: e.target.value })}
+                placeholder="https://your-logo.png"
+              />
+            </div>
+            <div>
+              <Label htmlFor="supportEmail">Support Email</Label>
+              <Input
+                id="supportEmail"
+                value={config.supportEmail}
+                onChange={(e) => updateConfig({ supportEmail: e.target.value })}
+                placeholder="support@yourcompany.com"
+              />
+            </div>
+            <div>
+              <Label htmlFor="supportPhone">Support Phone</Label>
+              <Input
+                id="supportPhone"
+                value={config.supportPhone}
+                onChange={(e) => updateConfig({ supportPhone: e.target.value })}
+                placeholder="+1 (555) 123-4567"
+              />
+            </div>
+          </CardContent>
+        </Card>
+
+        {/* Color Scheme */}
+        <Card>
+          <CardHeader>
+            <CardTitle className="flex items-center">
+              <Palette className="h-5 w-5 mr-2" />
+              Color Scheme
+            </CardTitle>
+          </CardHeader>
+          <CardContent className="space-y-4">
+            <div>
+              <Label htmlFor="primaryColor">Primary Color</Label>
+              <div className="flex items-center space-x-2">
+                <Input
+                  id="primaryColor"
+                  type="color"
+                  value={config.primaryColor}
+                  onChange={(e) => updateConfig({ primaryColor: e.target.value })}
+                  className="w-12 h-10 p-1"
+                />
+                <Input
+                  value={config.primaryColor}
+                  onChange={(e) => updateConfig({ primaryColor: e.target.value })}
+                  placeholder="#3B82F6"
+                  className="flex-1"
+                />
+              </div>
+            </div>
+            <div>
+              <Label htmlFor="secondaryColor">Secondary Color</Label>
+              <div className="flex items-center space-x-2">
+                <Input
+                  id="secondaryColor"
+                  type="color"
+                  value={config.secondaryColor}
+                  onChange={(e) => updateConfig({ secondaryColor: e.target.value })}
+                  className="w-12 h-10 p-1"
+                />
+                <Input
+                  value={config.secondaryColor}
+                  onChange={(e) => updateConfig({ secondaryColor: e.target.value })}
+                  placeholder="#1E40AF"
+                  className="flex-1"
+                />
+              </div>
+            </div>
+          </CardContent>
+        </Card>
+
+        {/* CTA Buttons */}
+        <Card className="lg:col-span-2">
+          <CardHeader>
+            <CardTitle className="flex items-center justify-between">
+              <div className="flex items-center">
+                <MessageSquare className="h-5 w-5 mr-2" />
+                Call-to-Action Buttons
+              </div>
+              <Button onClick={addButton} size="sm">
+                <Plus className="h-4 w-4 mr-2" />
+                Add Button
+              </Button>
+            </CardTitle>
+          </CardHeader>
+          <CardContent>
+            <div className="space-y-4">
+              {config.ctaButtons.map((button, index) => (
+                <div key={button.id} className="flex items-center space-x-4 p-4 border rounded-lg">
+                  <div className="flex-1 grid grid-cols-1 md:grid-cols-4 gap-4">
+                    <div>
+                      <Label>Button Text</Label>
                       <Input
-                        id="primary-color"
-                        type="color"
-                        value={config.primaryColor}
-                        onChange={(e) => updateConfig({ primaryColor: e.target.value })}
-                        className="h-11 cursor-pointer border-slate-200 dark:border-slate-700 focus:border-blue-500 focus:ring-blue-500/20 pr-3"
+                        value={button.text}
+                        onChange={(e) => handleButtonUpdate(index, { text: e.target.value })}
+                        placeholder="Button Text"
                       />
-                      <div
-                        className="absolute right-3 top-1/2 -translate-y-1/2 w-4 h-4 rounded-full border-2 border-white shadow-sm"
-                        style={{ backgroundColor: config.primaryColor }}
-                      ></div>
                     </div>
-                  </div>
-
-                  <div className="space-y-2">
-                    <Label htmlFor="secondary-color" className="text-sm font-medium text-slate-700 dark:text-slate-300 flex items-center gap-2">
-                      <div className="w-4 h-4 rounded-full bg-gradient-to-r from-purple-500 to-purple-600 border-2 border-white shadow-sm"></div>
-                      Secondary Color
-                    </Label>
-                    <div className="relative">
+                    <div>
+                      <Label>URL</Label>
                       <Input
-                        id="secondary-color"
-                        type="color"
-                        value={config.secondaryColor}
-                        onChange={(e) => updateConfig({ secondaryColor: e.target.value })}
-                        className="h-11 cursor-pointer border-slate-200 dark:border-slate-700 focus:border-blue-500 focus:ring-blue-500/20 pr-3"
+                        value={button.url}
+                        onChange={(e) => handleButtonUpdate(index, { url: e.target.value })}
+                        placeholder="/dashboard"
                       />
-                      <div
-                        className="absolute right-3 top-1/2 -translate-y-1/2 w-4 h-4 rounded-full border-2 border-white shadow-sm"
-                        style={{ backgroundColor: config.secondaryColor }}
-                      ></div>
+                    </div>
+                    <div>
+                      <Label>Color</Label>
+                      <div className="flex items-center space-x-2">
+                        <Input
+                          type="color"
+                          value={button.color}
+                          onChange={(e) => handleButtonUpdate(index, { color: e.target.value })}
+                          className="w-12 h-10 p-1"
+                        />
+                        <Input
+                          value={button.color}
+                          onChange={(e) => handleButtonUpdate(index, { color: e.target.value })}
+                          placeholder="#3B82F6"
+                          className="flex-1"
+                        />
+                      </div>
+                    </div>
+                    <div className="flex items-end">
+                      <Button
+                        variant="outline"
+                        size="sm"
+                        onClick={() => removeButton(index)}
+                        className="text-red-600 hover:text-red-700"
+                      >
+                        <Trash2 className="h-4 w-4" />
+                      </Button>
                     </div>
                   </div>
                 </div>
-              </div>
-            </CardContent>
-          </Card>
-
-          {/* Hero Section */}
-          <Card className="border-0 shadow-lg bg-white/80 dark:bg-slate-800/80 backdrop-blur-sm">
-            <CardHeader className="pb-4">
-              <div className="flex items-center gap-3">
-                <div className="p-2 bg-gradient-to-r from-purple-500 to-purple-600 rounded-lg">
-                  <Sparkles className="h-5 w-5 text-white" />
+              ))}
+              {config.ctaButtons.length === 0 && (
+                <div className="text-center py-8 text-gray-500">
+                  No buttons configured. Add your first button to get started.
                 </div>
-                <div>
-                  <CardTitle className="text-xl">Hero Content</CardTitle>
-                  <p className="text-sm text-slate-600 dark:text-slate-400 mt-1">
-                    Craft your landing page message
-                  </p>
-                </div>
-              </div>
-            </CardHeader>
-            <CardContent className="space-y-6">
-              <div className="space-y-4">
-                <div className="space-y-2">
-                  <Label htmlFor="hero-title" className="text-sm font-medium text-slate-700 dark:text-slate-300 flex items-center gap-2">
-                    <Type className="h-4 w-4" />
-                    Hero Title
-                  </Label>
-                  <Input
-                    id="hero-title"
-                    type="text"
-                    value={config.heroTitle}
-                    onChange={(e) => updateConfig({ heroTitle: e.target.value })}
-                    className="h-11 border-slate-200 dark:border-slate-700 focus:border-purple-500 focus:ring-purple-500/20"
-                    placeholder="Enter your main headline"
-                  />
-                </div>
-
-                <div className="space-y-2">
-                  <Label htmlFor="hero-subtitle" className="text-sm font-medium text-slate-700 dark:text-slate-300 flex items-center gap-2">
-                    <MessageSquare className="h-4 w-4" />
-                    Hero Subtitle
-                  </Label>
-                  <Textarea
-                    id="hero-subtitle"
-                    value={config.heroSubtitle}
-                    onChange={(e) => updateConfig({ heroSubtitle: e.target.value })}
-                    rows={4}
-                    className="border-slate-200 dark:border-slate-700 focus:border-purple-500 focus:ring-purple-500/20 resize-none"
-                    placeholder="Describe your value proposition..."
-                  />
-                </div>
-              </div>
-            </CardContent>
-          </Card>
-
-          {/* CTA Buttons */}
-          <Card className="xl:col-span-2 border-0 shadow-lg bg-white/80 dark:bg-slate-800/80 backdrop-blur-sm">
-            <CardHeader className="pb-4">
-              <div className="flex justify-between items-center">
-                <div className="flex items-center gap-3">
-                  <div className="p-2 bg-gradient-to-r from-green-500 to-green-600 rounded-lg">
-                    <Wand2 className="h-5 w-5 text-white" />
-                  </div>
-                  <div>
-                    <CardTitle className="text-xl">Call-to-Action Buttons</CardTitle>
-                    <p className="text-sm text-slate-600 dark:text-slate-400 mt-1">
-                      Create compelling action buttons for your landing page
-                    </p>
-                  </div>
-                </div>
-                <Button
-                  onClick={addButton}
-                  className="bg-gradient-to-r from-green-500 to-green-600 hover:from-green-600 hover:to-green-700 text-white shadow-lg hover:shadow-xl transition-all duration-200"
-                >
-                  <Plus className="mr-2 h-4 w-4" />
-                  Add Button
+              )}
+            </div>
+          </CardContent>
+        </Card>
+
+        {/* Import/Export */}
+        <Card className="lg:col-span-2">
+          <CardHeader>
+            <CardTitle className="flex items-center">
+              <Settings className="h-5 w-5 mr-2" />
+              Import/Export Configuration
+            </CardTitle>
+          </CardHeader>
+          <CardContent className="space-y-4">
+            <div>
+              <Label htmlFor="configImport">Import Configuration</Label>
+              <div className="flex space-x-2">
+                <Textarea
+                  id="configImport"
+                  value={importText}
+                  onChange={(e) => setImportText(e.target.value)}
+                  placeholder="Paste your configuration JSON here..."
+                  rows={3}
+                  className="flex-1"
+                />
+                <Button onClick={handleImport} disabled={!importText.trim()}>
+                  <Upload className="h-4 w-4 mr-2" />
+                  Import
                 </Button>
               </div>
-            </CardHeader>
-            <CardContent>
-              <div className="space-y-4">
-                {config.ctaButtons.map((button, index) => (
-                  <Card key={button.id} className="border border-slate-200 dark:border-slate-700 shadow-sm hover:shadow-md transition-all duration-200">
-                    <CardContent className="p-6">
-                      <div className="flex items-start justify-between mb-4">
-                        <div className="flex items-center gap-3">
-                          <div
-                            className="w-4 h-4 rounded-full border-2 border-white shadow-sm"
-                            style={{ backgroundColor: button.color || '#3B82F6' }}
-                          ></div>
-                          <div>
-                            <h4 className="font-medium text-slate-900 dark:text-slate-100">
-                              {button.text || 'Button Text'}
-                            </h4>
-                            <p className="text-sm text-slate-600 dark:text-slate-400">
-                              {button.url || 'No URL set'}
-                            </p>
-                          </div>
-                        </div>
-                        <div className="flex items-center gap-2">
-                          <Badge variant={button.enabled ? "default" : "secondary"} className="text-xs">
-                            {button.enabled ? 'Enabled' : 'Disabled'}
-                          </Badge>
-                          <Button
-                            onClick={() => removeButton(index)}
-                            variant="ghost"
-                            size="sm"
-                            className="text-red-600 hover:text-red-700 hover:bg-red-50 dark:hover:bg-red-950"
-                          >
-                            <Trash2 className="h-4 w-4" />
-                          </Button>
-                        </div>
-                      </div>
-
-                      <div className="grid grid-cols-1 md:grid-cols-2 lg:grid-cols-4 gap-4">
-                        <div className="space-y-2">
-                          <Label className="text-sm font-medium text-slate-700 dark:text-slate-300">Button Text</Label>
-                          <Input
-                            type="text"
-                            value={button.text}
-                            onChange={(e) => handleButtonUpdate(index, { text: e.target.value })}
-                            className="h-9 border-slate-200 dark:border-slate-700 focus:border-green-500 focus:ring-green-500/20"
-                            placeholder="Enter button text"
-                          />
-                        </div>
-
-                        <div className="space-y-2">
-                          <Label className="text-sm font-medium text-slate-700 dark:text-slate-300">URL</Label>
-                          <Input
-                            type="url"
-                            value={button.url}
-                            onChange={(e) => handleButtonUpdate(index, { url: e.target.value })}
-                            className="h-9 border-slate-200 dark:border-slate-700 focus:border-green-500 focus:ring-green-500/20"
-                            placeholder="https://example.com"
-                          />
-                        </div>
-
-                        <div className="space-y-2">
-                          <Label className="text-sm font-medium text-slate-700 dark:text-slate-300">Button Color</Label>
-                          <div className="relative">
-                            <Input
-                              type="color"
-                              value={button.color || '#3B82F6'}
-                              onChange={(e) => handleButtonUpdate(index, { color: e.target.value })}
-                              className="h-9 cursor-pointer border-slate-200 dark:border-slate-700 focus:border-green-500 focus:ring-green-500/20 pr-3"
-                            />
-                            <div
-                              className="absolute right-3 top-1/2 -translate-y-1/2 w-3 h-3 rounded-full border border-white shadow-sm"
-                              style={{ backgroundColor: button.color || '#3B82F6' }}
-                            ></div>
-                          </div>
-                        </div>
-
-                        <div className="space-y-2">
-                          <Label className="text-sm font-medium text-slate-700 dark:text-slate-300">Settings</Label>
-                          <div className="flex items-center gap-3 pt-2">
-                            <label className="flex items-center gap-2 cursor-pointer">
-                              <input
-                                type="checkbox"
-                                checked={button.enabled}
-                                onChange={(e) => handleButtonUpdate(index, { enabled: e.target.checked })}
-                                className="w-4 h-4 text-green-600 bg-slate-100 border-slate-300 rounded focus:ring-green-500 focus:ring-2"
-                              />
-                              <span className="text-sm text-slate-700 dark:text-slate-300">Enabled</span>
-                            </label>
-                          </div>
-                        </div>
-                      </div>
-                    </CardContent>
-                  </Card>
-                ))}
-
-                {config.ctaButtons.length === 0 && (
-                  <div className="text-center py-12 border-2 border-dashed border-slate-300 dark:border-slate-600 rounded-lg">
-                    <Wand2 className="h-12 w-12 text-slate-400 mx-auto mb-4" />
-                    <h3 className="text-lg font-medium text-slate-600 dark:text-slate-400 mb-2">No CTA Buttons Yet</h3>
-                    <p className="text-slate-500 dark:text-slate-500 mb-4">Add your first call-to-action button to get started</p>
-                    <Button
-                      onClick={addButton}
-                      className="bg-gradient-to-r from-green-500 to-green-600 hover:from-green-600 hover:to-green-700"
-                    >
-                      <Plus className="mr-2 h-4 w-4" />
-                      Add Your First Button
-                    </Button>
-                  </div>
-                )}
-              </div>
-            </CardContent>
-          </Card>
-
-          {/* Link Redirects */}
-          <Card className="xl:col-span-2 border-0 shadow-lg bg-white/80 dark:bg-slate-800/80 backdrop-blur-sm">
-            <CardHeader className="pb-4">
-              <div className="flex justify-between items-center">
-                <div className="flex items-center gap-3">
-                  <div className="p-2 bg-gradient-to-r from-orange-500 to-orange-600 rounded-lg">
-                    <Link className="h-5 w-5 text-white" />
-                  </div>
-                  <div>
-                    <CardTitle className="text-xl">Link Redirects</CardTitle>
-                    <p className="text-sm text-slate-600 dark:text-slate-400 mt-1">
-                      Manage URL redirects for your custom links
-                    </p>
-                  </div>
-                </div>
-                <Button
-                  onClick={addRedirect}
-                  className="bg-gradient-to-r from-orange-500 to-orange-600 hover:from-orange-600 hover:to-orange-700 text-white shadow-lg hover:shadow-xl transition-all duration-200"
-                >
-                  <Plus className="mr-2 h-4 w-4" />
-                  Add Redirect
+            </div>
+            <div className="pt-4 border-t">
+              <div className="flex items-center justify-between">
+                <span className="text-sm text-gray-600">Export current configuration</span>
+                <Button onClick={handleExport} variant="outline">
+                  {copied ? (
+                    <>
+                      <Check className="h-4 w-4 mr-2 text-green-600" />
+                      Copied!
+                    </>
+                  ) : (
+                    <>
+                      <Copy className="h-4 w-4 mr-2" />
+                      Copy Config
+                    </>
+                  )}
                 </Button>
               </div>
-            </CardHeader>
-            <CardContent>
-              <div className="space-y-4">
-                {Object.entries(config.redirectMappings).map(([from, to]) => (
-                  <Card key={from} className="border border-slate-200 dark:border-slate-700">
-                    <CardContent className="p-4">
-                      <div className="flex gap-4 items-end">
-                        <div className="flex-1 space-y-2">
-                          <Label className="text-sm font-medium text-slate-700 dark:text-slate-300 flex items-center gap-2">
-                            <Link className="h-4 w-4" />
-                            From Path
-                          </Label>
-                          <Input
-                            type="text"
-                            value={from}
-                            onChange={(e) => {
-                              const newMappings = { ...config.redirectMappings };
-                              delete newMappings[from];
-                              newMappings[e.target.value] = to;
-                              updateConfig({ redirectMappings: newMappings });
-                            }}
-                            className="h-9 border-slate-200 dark:border-slate-700 focus:border-orange-500 focus:ring-orange-500/20"
-                            placeholder="/old-path"
-                          />
-                        </div>
-
-                        <div className="flex-1 space-y-2">
-                          <Label className="text-sm font-medium text-slate-700 dark:text-slate-300 flex items-center gap-2">
-                            <Globe className="h-4 w-4" />
-                            To URL
-                          </Label>
-                          <Input
-                            type="url"
-                            value={to}
-                            onChange={(e) => updateRedirect(from, e.target.value)}
-                            className="h-9 border-slate-200 dark:border-slate-700 focus:border-orange-500 focus:ring-orange-500/20"
-                            placeholder="https://example.com/new-path"
-                          />
-                        </div>
-
-                        <Button
-                          onClick={() => removeRedirect(from)}
-                          variant="ghost"
-                          size="sm"
-                          className="text-red-600 hover:text-red-700 hover:bg-red-50 dark:hover:bg-red-950 mb-2"
-                        >
-                          <Trash2 className="h-4 w-4" />
-                        </Button>
-                      </div>
-                    </CardContent>
-                  </Card>
-                ))}
-
-                {Object.keys(config.redirectMappings).length === 0 && (
-                  <div className="text-center py-8 border-2 border-dashed border-slate-300 dark:border-slate-600 rounded-lg">
-                    <Link className="h-12 w-12 text-slate-400 mx-auto mb-4" />
-                    <h3 className="text-lg font-medium text-slate-600 dark:text-slate-400 mb-2">No Redirects Configured</h3>
-                    <p className="text-slate-500 dark:text-slate-500 mb-4">Add URL redirects to customize your link behavior</p>
-                  </div>
-                )}
-              </div>
-            </CardContent>
-          </Card>
-
-          {/* Feature Toggles */}
-          <Card className="border-0 shadow-lg bg-white/80 dark:bg-slate-800/80 backdrop-blur-sm">
-            <CardHeader className="pb-4">
-              <div className="flex items-center gap-3">
-                <div className="p-2 bg-gradient-to-r from-indigo-500 to-indigo-600 rounded-lg">
-                  <Eye className="h-5 w-5 text-white" />
-                </div>
-                <div>
-                  <CardTitle className="text-xl">Feature Visibility</CardTitle>
-                  <p className="text-sm text-slate-600 dark:text-slate-400 mt-1">
-                    Control which sections appear on your landing page
-                  </p>
-                </div>
-              </div>
-            </CardHeader>
-            <CardContent>
-              <div className="space-y-4">
-                <div className="flex items-center justify-between p-4 border border-slate-200 dark:border-slate-700 rounded-lg hover:bg-slate-50 dark:hover:bg-slate-800/50 transition-colors">
-                  <div className="flex items-center gap-3">
-                    <div className="p-2 bg-green-100 dark:bg-green-900/30 rounded-lg">
-                      <span className="text-green-600 dark:text-green-400 font-bold text-sm">$</span>
-                    </div>
-                    <div>
-                      <p className="font-medium text-slate-900 dark:text-slate-100">Pricing Section</p>
-                      <p className="text-sm text-slate-600 dark:text-slate-400">Show pricing plans and features</p>
-                    </div>
-                  </div>
-                  <label className="relative inline-flex items-center cursor-pointer">
-                    <input
-                      type="checkbox"
-                      checked={config.showPricing}
-                      onChange={(e) => updateConfig({ showPricing: e.target.checked })}
-                      className="sr-only peer"
-                    />
-                    <div className="w-11 h-6 bg-slate-200 peer-focus:outline-none peer-focus:ring-4 peer-focus:ring-indigo-300 dark:peer-focus:ring-indigo-800 rounded-full peer dark:bg-slate-700 peer-checked:after:translate-x-full peer-checked:after:border-white after:content-[''] after:absolute after:top-[2px] after:left-[2px] after:bg-white after:rounded-full after:h-5 after:w-5 after:transition-all dark:border-slate-600 peer-checked:bg-indigo-600"></div>
-                  </label>
-                </div>
-
-                <div className="flex items-center justify-between p-4 border border-slate-200 dark:border-slate-700 rounded-lg hover:bg-slate-50 dark:hover:bg-slate-800/50 transition-colors">
-                  <div className="flex items-center gap-3">
-                    <div className="p-2 bg-blue-100 dark:bg-blue-900/30 rounded-lg">
-                      <span className="text-blue-600 dark:text-blue-400 font-bold text-sm">★</span>
-                    </div>
-                    <div>
-                      <p className="font-medium text-slate-900 dark:text-slate-100">Testimonials</p>
-                      <p className="text-sm text-slate-600 dark:text-slate-400">Display customer testimonials</p>
-                    </div>
-                  </div>
-                  <label className="relative inline-flex items-center cursor-pointer">
-                    <input
-                      type="checkbox"
-                      checked={config.showTestimonials}
-                      onChange={(e) => updateConfig({ showTestimonials: e.target.checked })}
-                      className="sr-only peer"
-                    />
-                    <div className="w-11 h-6 bg-slate-200 peer-focus:outline-none peer-focus:ring-4 peer-focus:ring-indigo-300 dark:peer-focus:ring-indigo-800 rounded-full peer dark:bg-slate-700 peer-checked:after:translate-x-full peer-checked:after:border-white after:content-[''] after:absolute after:top-[2px] after:left-[2px] after:bg-white after:rounded-full after:h-5 after:w-5 after:transition-all dark:border-slate-600 peer-checked:bg-indigo-600"></div>
-                  </label>
-                </div>
-
-                <div className="flex items-center justify-between p-4 border border-slate-200 dark:border-slate-700 rounded-lg hover:bg-slate-50 dark:hover:bg-slate-800/50 transition-colors">
-                  <div className="flex items-center gap-3">
-                    <div className="p-2 bg-purple-100 dark:bg-purple-900/30 rounded-lg">
-                      <span className="text-purple-600 dark:text-purple-400 font-bold text-sm">⚡</span>
-                    </div>
-                    <div>
-                      <p className="font-medium text-slate-900 dark:text-slate-100">Features Section</p>
-                      <p className="text-sm text-slate-600 dark:text-slate-400">Show product features and capabilities</p>
-                    </div>
-                  </div>
-                  <label className="relative inline-flex items-center cursor-pointer">
-                    <input
-                      type="checkbox"
-                      checked={config.showFeatures}
-                      onChange={(e) => updateConfig({ showFeatures: e.target.checked })}
-                      className="sr-only peer"
-                    />
-                    <div className="w-11 h-6 bg-slate-200 peer-focus:outline-none peer-focus:ring-4 peer-focus:ring-indigo-300 dark:peer-focus:ring-indigo-800 rounded-full peer dark:bg-slate-700 peer-checked:after:translate-x-full peer-checked:after:border-white after:content-[''] after:absolute after:top-[2px] after:left-[2px] after:bg-white after:rounded-full after:h-5 after:w-5 after:transition-all dark:border-slate-600 peer-checked:bg-indigo-600"></div>
-                  </label>
-                </div>
-              </div>
-            </CardContent>
-          </Card>
-
-          {/* Import/Export */}
-          <Card className="border-0 shadow-lg bg-white/80 dark:bg-slate-800/80 backdrop-blur-sm">
-            <CardHeader className="pb-4">
-              <div className="flex items-center gap-3">
-                <div className="p-2 bg-gradient-to-r from-slate-500 to-slate-600 rounded-lg">
-                  <Settings className="h-5 w-5 text-white" />
-                </div>
-                <div>
-                  <CardTitle className="text-xl">Configuration Management</CardTitle>
-                  <p className="text-sm text-slate-600 dark:text-slate-400 mt-1">
-                    Backup, restore, and share your whitelabel settings
-                  </p>
-                </div>
-              </div>
-            </CardHeader>
-            <CardContent>
-              <div className="space-y-6">
-                <div className="space-y-3">
-                  <Label className="text-sm font-medium text-slate-700 dark:text-slate-300">Export Configuration</Label>
-                  <Button
-                    onClick={handleExport}
-                    variant="outline"
-                    className="w-full h-11 border-slate-200 dark:border-slate-700 hover:bg-slate-50 dark:hover:bg-slate-800"
-                  >
-                    {copied ? <Check className="mr-2 h-4 w-4 text-green-600" /> : <Copy className="mr-2 h-4 w-4" />}
-                    {copied ? 'Copied to Clipboard!' : 'Copy Configuration'}
-                  </Button>
-                </div>
-
-                <div className="space-y-3">
-                  <Label className="text-sm font-medium text-slate-700 dark:text-slate-300">Import Configuration</Label>
-                  <Textarea
-                    value={importText}
-                    onChange={(e) => setImportText(e.target.value)}
-                    placeholder="Paste your exported configuration JSON here..."
-                    rows={4}
-                    className="border-slate-200 dark:border-slate-700 focus:border-slate-500 focus:ring-slate-500/20 resize-none"
-                  />
-                  <Button
-                    onClick={handleImport}
-                    className="w-full bg-gradient-to-r from-slate-500 to-slate-600 hover:from-slate-600 hover:to-slate-700 text-white"
-                  >
-                    <Upload className="mr-2 h-4 w-4" />
-                    Import Configuration
-                  </Button>
-                </div>
-              </div>
-            </CardContent>
-          </Card>
-        </div>
-
-        {/* Action Buttons */}
-        <div className="mt-8 flex flex-col sm:flex-row gap-4">
-          <Button
-            onClick={() => window.location.href = '/'}
-            className="flex-1 bg-gradient-to-r from-blue-500 to-purple-600 hover:from-blue-600 hover:to-purple-700 text-white shadow-lg hover:shadow-xl transition-all duration-200 h-12"
-          >
-            <Eye className="mr-2 h-5 w-5" />
-            Preview Landing Page
-          </Button>
-
-          <Button
-            onClick={handleExport}
-            variant="outline"
-            className="flex-1 border-slate-200 dark:border-slate-700 hover:bg-slate-50 dark:hover:bg-slate-800 h-12"
-          >
-            <Download className="mr-2 h-5 w-5" />
-            Export Settings
-          </Button>
-
-          <Button
-            onClick={resetToDefault}
-            variant="outline"
-            className="flex-1 border-red-200 text-red-600 hover:bg-red-50 hover:border-red-300 dark:border-red-800 dark:text-red-400 dark:hover:bg-red-950 h-12"
-          >
-            <RotateCcw className="mr-2 h-5 w-5" />
-            Reset to Default
-          </Button>
-        </div>
-
-        {/* Footer Info */}
-        <div className="mt-6 text-center">
-          <p className="text-sm text-slate-600 dark:text-slate-400">
-            Changes are automatically saved to your browser's local storage
-          </p>
-        </div>
+            </div>
+          </CardContent>
+        </Card>
       </div>
     </div>
   );
