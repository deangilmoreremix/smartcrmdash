import { useState, useEffect } from 'react';
import { Link } from 'react-router-dom';
import { HashLink } from 'react-router-hash-link';
import { Menu, X, ChevronDown } from 'lucide-react';
import { useWhitelabel } from '../../../contexts/WhitelabelContext';

const LandingHeader = () => {
  const [isMenuOpen, setIsMenuOpen] = useState(false);
  const [isScrolled, setIsScrolled] = useState(false);
  const [featuresOpen, setFeaturesOpen] = useState(false);
<<<<<<< HEAD

=======
  const { config } = useWhitelabel();
  
>>>>>>> a699270c
  // Track scroll position to change header style
  useEffect(() => {
    const handleScroll = () => {
      if (window.scrollY > 10) {
        setIsScrolled(true);
      } else {
        setIsScrolled(false);
      }
    };

    window.addEventListener('scroll', handleScroll);
    return () => {
      window.removeEventListener('scroll', handleScroll);
    };
  }, []);

  return (
    <header className={`fixed w-full top-0 z-50 transition-all duration-300 ${
      isScrolled ? 'bg-white shadow-md py-3' : 'bg-transparent py-5'
    }`}>
      <div className="container mx-auto px-4">
        <div className="flex justify-between items-center">
          {/* Logo */}
          <Link to="/" className="flex items-center space-x-3 text-2xl font-bold text-gray-900">
            {config.logoUrl && (
              <img
                src={config.logoUrl}
                alt={`${config.companyName || 'Company'} Logo`}
                className="h-8 w-8 object-contain"
              />
            )}
            <span className="bg-clip-text text-transparent bg-gradient-to-r from-blue-600 to-indigo-600">
              {config.companyName || 'Smart'}<span className="text-gray-900">{config.companyName ? 'CRM' : 'CRM'}</span>
            </span>
          </Link>

          {/* Desktop Navigation */}
          <nav className="hidden lg:flex items-center space-x-8">
            <div className="relative">
              <button 
                className="flex items-center text-gray-700 hover:text-blue-600 transition-colors"
                onClick={() => setFeaturesOpen(!featuresOpen)}
                onBlur={() => setTimeout(() => setFeaturesOpen(false), 200)}
              >
                Features <ChevronDown size={16} className={`ml-1 transition-transform ${featuresOpen ? 'rotate-180' : ''}`} />
              </button>

              {featuresOpen && (
                <div className="absolute top-full left-0 mt-1 bg-white rounded-lg shadow-xl border border-gray-100 p-4 w-[580px] z-[100]">
                  <div className="grid grid-cols-2 gap-2">
                    <Link to="/features/ai-tools" className="p-2 hover:bg-gray-50 rounded-md text-gray-700 hover:text-blue-600 transition-colors flex items-center">
                      AI Sales Tools
                    </Link>
                    <Link to="/features/contacts" className="p-2 hover:bg-gray-50 rounded-md text-gray-700 hover:text-blue-600 transition-colors flex items-center">
                      Contact Management
                    </Link>
                    <Link to="/features/pipeline" className="p-2 hover:bg-gray-50 rounded-md text-gray-700 hover:text-blue-600 transition-colors flex items-center">
                      Deal Pipeline
                    </Link>
                    <Link to="/features/ai-assistant" className="p-2 hover:bg-gray-50 rounded-md text-gray-700 hover:text-blue-600 transition-colors flex items-center">
                      AI Assistant
                    </Link>
                    <Link to="/features/vision-analyzer" className="p-2 hover:bg-gray-50 rounded-md text-gray-700 hover:text-blue-600 transition-colors flex items-center">
                      Vision Analyzer
                    </Link>
                    <Link to="/features/image-generator" className="p-2 hover:bg-gray-50 rounded-md text-gray-700 hover:text-blue-600 transition-colors flex items-center">
                      Image Generator
                    </Link>
                    <Link to="/features/function-assistant" className="p-2 hover:bg-gray-50 rounded-md text-gray-700 hover:text-blue-600 transition-colors flex items-center">
                      Function Assistant
                    </Link>
                    <Link to="/features/speech-to-text" className="p-2 hover:bg-gray-50 rounded-md text-gray-700 hover:text-blue-600 transition-colors flex items-center">
                      Speech to Text
                    </Link>
                  </div>
                </div>
              )}
            </div>

            <HashLink smooth to="/#pricing" className="text-gray-700 hover:text-blue-600 transition-colors">
              Pricing
            </HashLink>
            <Link to="/voice-profiles" className="text-gray-700 hover:text-blue-600 transition-colors">
              Voice Profiles
            </Link>
            <HashLink smooth to="/#faq" className="text-gray-700 hover:text-blue-600 transition-colors">
              FAQ
            </HashLink>
            <Link to="/signin" className="text-gray-700 hover:text-blue-600 transition-colors">
              Sign In
            </Link>
            <Link 
              to="/dev-bypass" 
              className="bg-gradient-to-r from-green-500 to-green-600 hover:from-green-600 hover:to-green-700 text-white px-4 py-2 rounded-lg font-medium transition-all duration-300 transform hover:scale-105 shadow-lg hover:shadow-xl"
            >
              🚀 Dashboard
            </Link>
            <Link 
              to="/signup" 
              className="bg-gradient-to-r from-blue-600 to-indigo-600 text-white px-6 py-2 rounded-lg hover:from-blue-700 hover:to-indigo-700 transition-all duration-200 shadow-md hover:shadow-lg"
            >
              Get Started
            </Link>
          </nav>

          {/* Mobile Menu Button */}
          <button 
            className="lg:hidden"
            onClick={() => setIsMenuOpen(!isMenuOpen)}
          >
            {isMenuOpen ? <X size={24} /> : <Menu size={24} />}
          </button>
        </div>
<<<<<<< HEAD

        {/* Mobile Navigation */}
        {isMenuOpen && (
          <div className="lg:hidden mt-4 pb-4 border-t border-gray-200 relative z-[60]">
            <nav className="flex flex-col space-y-2 pt-4">
              <Link to="/features/ai-tools" className="text-gray-700 hover:text-blue-600 transition-colors py-2">
                AI Sales Tools
=======
      </div>
      
      {/* Mobile Menu */}
      {isMenuOpen && (
        <div className="lg:hidden bg-white shadow-lg p-4 mt-3">
          {/* Mobile Logo */}
          <div className="flex items-center space-x-3 pb-4 border-b border-gray-100 mb-4">
            {config.logoUrl && (
              <img
                src={config.logoUrl}
                alt={`${config.companyName || 'Company'} Logo`}
                className="h-6 w-6 object-contain"
              />
            )}
            <span className="text-lg font-bold bg-clip-text text-transparent bg-gradient-to-r from-blue-600 to-indigo-600">
              {config.companyName || 'Smart'}<span className="text-gray-900">{config.companyName ? 'CRM' : 'CRM'}</span>
            </span>
          </div>

          <nav className="flex flex-col space-y-4">
            <div className="py-2 border-b border-gray-100">
              <button
                className="flex items-center text-gray-700 w-full text-left"
                onClick={() => setFeaturesOpen(!featuresOpen)}
              >
                Features <ChevronDown size={16} className={`ml-2 transition-transform ${featuresOpen ? 'rotate-180' : ''}`} />
              </button>
              
              {featuresOpen && (
                <div className="mt-2 ml-4 space-y-2">
                  <Link to="/features/ai-tools" className="block py-1 text-gray-600 hover:text-blue-600">
                    AI Sales Tools
                  </Link>
                  <Link to="/features/contacts" className="block py-1 text-gray-600 hover:text-blue-600">
                    Contact Management
                  </Link>
                  <Link to="/features/pipeline" className="block py-1 text-gray-600 hover:text-blue-600">
                    Deal Pipeline
                  </Link>
                  <Link to="/features/ai-assistant" className="block py-1 text-gray-600 hover:text-blue-600">
                    AI Assistant
                  </Link>
                  <Link to="/features/vision-analyzer" className="block py-1 text-gray-600 hover:text-blue-600">
                    Vision Analyzer
                  </Link>
                  <Link to="/features/image-generator" className="block py-1 text-gray-600 hover:text-blue-600">
                    Image Generator
                  </Link>
                  <Link to="/features/function-assistant" className="block py-1 text-gray-600 hover:text-blue-600">
                    Function Assistant
                  </Link>
                  <Link to="/features/speech-to-text" className="block py-1 text-gray-600 hover:text-blue-600">
                    Speech to Text
                  </Link>
                  <Link to="/features/semantic-search" className="block py-1 text-gray-600 hover:text-blue-600">
                    Semantic Search
                  </Link>
                  <Link to="/features/communications" className="block py-1 text-gray-600 hover:text-blue-600">
                    Communication Tools
                  </Link>
                  <Link to="/features/automation" className="block py-1 text-gray-600 hover:text-blue-600">
                    Sales Automation
                  </Link>
                  <Link to="/features/appointments" className="block py-1 text-gray-600 hover:text-blue-600">
                    Appointment Scheduling
                  </Link>
                </div>
              )}
            </div>
            <HashLink to="/#pricing" className="text-gray-700">
              Pricing
            </HashLink>
            <Link to="/about" className="text-gray-700">
              About Us
            </Link>
            <Link to="/faq" className="text-gray-700">
              FAQ
            </Link>
            <Link to="/contact" className="text-gray-700">
              Contact
            </Link>
            <div className="pt-4 mt-2 border-t border-gray-100 flex flex-col space-y-3">
              <Link to="/login" className="px-4 py-2 text-center border border-gray-300 rounded-lg text-gray-700">
                Log In
>>>>>>> a699270c
              </Link>
              <Link to="/features/contacts" className="text-gray-700 hover:text-blue-600 transition-colors py-2">
                Contact Management
              </Link>
              <Link to="/features/pipeline" className="text-gray-700 hover:text-blue-600 transition-colors py-2">
                Deal Pipeline
              </Link>
              <HashLink smooth to="/#pricing" className="text-gray-700 hover:text-blue-600 transition-colors py-2">
                Pricing
              </HashLink>
              <HashLink smooth to="/#faq" className="text-gray-700 hover:text-blue-600 transition-colors py-2">
                FAQ
              </HashLink>
              <Link to="/signin" className="text-gray-700 hover:text-blue-600 transition-colors py-2">
                Sign In
              </Link>
              <Link 
                to="/signup" 
                className="bg-gradient-to-r from-blue-600 to-indigo-600 text-white px-6 py-2 rounded-lg hover:from-blue-700 hover:to-indigo-700 transition-all duration-200 shadow-md hover:shadow-lg w-fit"
              >
                Get Started
              </Link>
            </nav>
          </div>
        )}
      </div>
    </header>
  );
};

export default LandingHeader;<|MERGE_RESOLUTION|>--- conflicted
+++ resolved
@@ -8,12 +8,7 @@
   const [isMenuOpen, setIsMenuOpen] = useState(false);
   const [isScrolled, setIsScrolled] = useState(false);
   const [featuresOpen, setFeaturesOpen] = useState(false);
-<<<<<<< HEAD
-
-=======
   const { config } = useWhitelabel();
-  
->>>>>>> a699270c
   // Track scroll position to change header style
   useEffect(() => {
     const handleScroll = () => {
@@ -127,15 +122,6 @@
             {isMenuOpen ? <X size={24} /> : <Menu size={24} />}
           </button>
         </div>
-<<<<<<< HEAD
-
-        {/* Mobile Navigation */}
-        {isMenuOpen && (
-          <div className="lg:hidden mt-4 pb-4 border-t border-gray-200 relative z-[60]">
-            <nav className="flex flex-col space-y-2 pt-4">
-              <Link to="/features/ai-tools" className="text-gray-700 hover:text-blue-600 transition-colors py-2">
-                AI Sales Tools
-=======
       </div>
       
       {/* Mobile Menu */}
@@ -156,96 +142,33 @@
           </div>
 
           <nav className="flex flex-col space-y-4">
-            <div className="py-2 border-b border-gray-100">
-              <button
-                className="flex items-center text-gray-700 w-full text-left"
-                onClick={() => setFeaturesOpen(!featuresOpen)}
-              >
-                Features <ChevronDown size={16} className={`ml-2 transition-transform ${featuresOpen ? 'rotate-180' : ''}`} />
-              </button>
-              
-              {featuresOpen && (
-                <div className="mt-2 ml-4 space-y-2">
-                  <Link to="/features/ai-tools" className="block py-1 text-gray-600 hover:text-blue-600">
-                    AI Sales Tools
-                  </Link>
-                  <Link to="/features/contacts" className="block py-1 text-gray-600 hover:text-blue-600">
-                    Contact Management
-                  </Link>
-                  <Link to="/features/pipeline" className="block py-1 text-gray-600 hover:text-blue-600">
-                    Deal Pipeline
-                  </Link>
-                  <Link to="/features/ai-assistant" className="block py-1 text-gray-600 hover:text-blue-600">
-                    AI Assistant
-                  </Link>
-                  <Link to="/features/vision-analyzer" className="block py-1 text-gray-600 hover:text-blue-600">
-                    Vision Analyzer
-                  </Link>
-                  <Link to="/features/image-generator" className="block py-1 text-gray-600 hover:text-blue-600">
-                    Image Generator
-                  </Link>
-                  <Link to="/features/function-assistant" className="block py-1 text-gray-600 hover:text-blue-600">
-                    Function Assistant
-                  </Link>
-                  <Link to="/features/speech-to-text" className="block py-1 text-gray-600 hover:text-blue-600">
-                    Speech to Text
-                  </Link>
-                  <Link to="/features/semantic-search" className="block py-1 text-gray-600 hover:text-blue-600">
-                    Semantic Search
-                  </Link>
-                  <Link to="/features/communications" className="block py-1 text-gray-600 hover:text-blue-600">
-                    Communication Tools
-                  </Link>
-                  <Link to="/features/automation" className="block py-1 text-gray-600 hover:text-blue-600">
-                    Sales Automation
-                  </Link>
-                  <Link to="/features/appointments" className="block py-1 text-gray-600 hover:text-blue-600">
-                    Appointment Scheduling
-                  </Link>
-                </div>
-              )}
-            </div>
-            <HashLink to="/#pricing" className="text-gray-700">
-              Pricing
-            </HashLink>
-            <Link to="/about" className="text-gray-700">
-              About Us
+            <Link to="/features/ai-tools" className="text-gray-700 hover:text-blue-600 transition-colors py-2">
+              AI Sales Tools
             </Link>
-            <Link to="/faq" className="text-gray-700">
-              FAQ
+            <Link to="/features/contacts" className="text-gray-700 hover:text-blue-600 transition-colors py-2">
+              Contact Management
             </Link>
-            <Link to="/contact" className="text-gray-700">
-              Contact
+            <Link to="/features/pipeline" className="text-gray-700 hover:text-blue-600 transition-colors py-2">
+              Deal Pipeline
             </Link>
-            <div className="pt-4 mt-2 border-t border-gray-100 flex flex-col space-y-3">
-              <Link to="/login" className="px-4 py-2 text-center border border-gray-300 rounded-lg text-gray-700">
-                Log In
->>>>>>> a699270c
-              </Link>
-              <Link to="/features/contacts" className="text-gray-700 hover:text-blue-600 transition-colors py-2">
-                Contact Management
-              </Link>
-              <Link to="/features/pipeline" className="text-gray-700 hover:text-blue-600 transition-colors py-2">
-                Deal Pipeline
-              </Link>
-              <HashLink smooth to="/#pricing" className="text-gray-700 hover:text-blue-600 transition-colors py-2">
-                Pricing
-              </HashLink>
-              <HashLink smooth to="/#faq" className="text-gray-700 hover:text-blue-600 transition-colors py-2">
-                FAQ
-              </HashLink>
-              <Link to="/signin" className="text-gray-700 hover:text-blue-600 transition-colors py-2">
-                Sign In
-              </Link>
-              <Link 
-                to="/signup" 
-                className="bg-gradient-to-r from-blue-600 to-indigo-600 text-white px-6 py-2 rounded-lg hover:from-blue-700 hover:to-indigo-700 transition-all duration-200 shadow-md hover:shadow-lg w-fit"
-              >
-                Get Started
-              </Link>
-            </nav>
-          </div>
-        )}
+            <Link to="/signin" className="text-gray-700 hover:text-blue-600 transition-colors py-2">
+              Sign In
+            </Link>
+            <Link 
+              to="/dev-bypass" 
+              className="bg-gradient-to-r from-green-500 to-green-600 text-white px-4 py-2 rounded-lg font-medium transition-all w-fit"
+            >
+              🚀 Dashboard
+            </Link>
+            <Link 
+              to="/signup" 
+              className="bg-gradient-to-r from-blue-600 to-indigo-600 text-white px-6 py-2 rounded-lg hover:from-blue-700 hover:to-indigo-700 transition-all duration-200 shadow-md hover:shadow-lg w-fit"
+            >
+              Get Started
+            </Link>
+          </nav>
+        </div>
+      )}
       </div>
     </header>
   );
