import { useState } from 'react';
import { useForm } from 'react-hook-form';
import { zodResolver } from '@hookform/resolvers/zod';
import { z } from 'zod';
<<<<<<< HEAD
import { Building2, Users, Palette, Globe, Mail, Phone, FileText, Star, Sun, Moon } from 'lucide-react';
import { useTheme } from '../contexts/ThemeContext';
=======
import { useTheme } from '../contexts/ThemeContext';
import { Building2, Users, Palette, Globe, Mail, Phone, FileText, Star, Sun, Moon } from 'lucide-react';
>>>>>>> eef17ef5

// Simple navigation function
const navigate = (path: string) => {
  window.location.href = path;
};

const partnerOnboardingSchema = z.object({
  companyName: z.string().min(2, 'Company name must be at least 2 characters'),
  contactEmail: z.string().email('Invalid email address'),
  contactName: z.string().min(2, 'Contact name must be at least 2 characters'),
  phone: z.string().optional(),
  website: z.string().url('Invalid website URL').optional().or(z.literal('')),
  expectedCustomers: z.number().min(1, 'Must expect at least 1 customer'),
  businessType: z.string().min(1, 'Business type is required'),
  subdomain: z.string().min(3, 'Subdomain must be at least 3 characters'),
  customDomain: z.string().optional(),
  primaryColor: z.string().min(4, 'Valid color code required'),
  secondaryColor: z.string().min(4, 'Valid color code required'),
  logo: z.string().optional(),
});

type PartnerOnboardingForm = z.infer<typeof partnerOnboardingSchema>;

export default function PartnerOnboardingPage() {
<<<<<<< HEAD
  const { isDark, toggleTheme } = useTheme();
=======
  const { isDark, toggleTheme } = useTheme(); // Use global theme context
>>>>>>> eef17ef5
  const [step, setStep] = useState(1);
  const [isSubmitting, setIsSubmitting] = useState(false);

  const form = useForm<PartnerOnboardingForm>({
    resolver: zodResolver(partnerOnboardingSchema),
    defaultValues: {
      companyName: '',
      contactEmail: '',
      contactName: '',
      phone: '',
      website: '',
      expectedCustomers: 10,
      businessType: '',
      subdomain: '',
      customDomain: '',
      primaryColor: '#3b82f6',
      secondaryColor: '#1e40af',
      logo: '',
    },
  });

  const onSubmit = async (data: PartnerOnboardingForm) => {
    setIsSubmitting(true);
    try {
      const response = await fetch('/api/partners/onboard', {
        method: 'POST',
        headers: {
          'Content-Type': 'application/json',
        },
        body: JSON.stringify({
          ...data,
          brandingConfig: {
            logo: data.logo,
            primaryColor: data.primaryColor,
            secondaryColor: data.secondaryColor,
          },
        }),
      });

      if (response.ok) {
        alert('Application submitted successfully!');
        navigate('/partner/pending');
      } else {
        throw new Error('Failed to submit application');
      }
    } catch (error) {
      alert('Failed to submit application. Please try again.');
      console.error('Error:', error);
    } finally {
      setIsSubmitting(false);
    }
  };

  const nextStep = () => {
    if (step < 4) setStep(step + 1);
  };

  const prevStep = () => {
    if (step > 1) setStep(step - 1);
  };

  const businessTypes = [
    'Marketing Agency',
    'Development Agency',
    'Consulting Firm',
    'SaaS Company',
    'System Integrator',
    'Reseller',
    'Other',
  ];

  return (
    <div className={`min-h-screen ${isDark ? 'bg-gray-900' : 'bg-white'}`}>
      <div className="container mx-auto px-4 py-8">
<<<<<<< HEAD
        {/* Header */}
=======
        {/* Header with Theme Toggle */}
>>>>>>> eef17ef5
        <div className="flex justify-between items-start mb-8">
          <div className="text-center flex-1">
            <h1 className="text-4xl font-bold text-gray-900 dark:text-white mb-4">
              White-Label Partner Program
            </h1>
            <p className="text-xl text-gray-600 dark:text-gray-300 max-w-3xl mx-auto">
              Join our partner program and offer Smart CRM to your customers with your own branding
            </p>
          </div>
<<<<<<< HEAD
          <div className="ml-4">
            <button
              onClick={toggleTheme}
              className="flex items-center gap-2 px-4 py-2 rounded-lg border border-gray-300 dark:border-gray-600 hover:bg-gray-50 dark:hover:bg-gray-800 transition-colors"
              title={isDark ? 'Switch to Light Mode' : 'Switch to Dark Mode'}
            >
              {isDark ? <Sun className="h-5 w-5" /> : <Moon className="h-5 w-5" />}
              <span className="text-sm font-medium">
                {isDark ? 'Light' : 'Dark'}
              </span>
            </button>
          </div>
=======
          
          {/* Theme Toggle Button */}
          <button
            onClick={toggleTheme}
            className="flex items-center gap-2 px-4 py-2 bg-white dark:bg-gray-800 rounded-lg border border-gray-200 dark:border-gray-700 text-gray-700 dark:text-gray-300 hover:bg-gray-50 dark:hover:bg-gray-700 transition-colors duration-200 shadow-sm"
            data-testid="button-theme-toggle"
          >
            {isDark ? <Sun className="h-4 w-4" /> : <Moon className="h-4 w-4" />}
            {isDark ? 'Light' : 'Dark'}
          </button>
>>>>>>> eef17ef5
        </div>

        {/* Progress Steps */}
        <div className="max-w-4xl mx-auto mb-8">
          <div className="flex items-center justify-between">
            {[1, 2, 3, 4].map((stepNumber) => (
              <div key={stepNumber} className="flex items-center">
                <div
                  className={`w-10 h-10 rounded-full flex items-center justify-center font-semibold ${
                    step >= stepNumber
                      ? 'bg-blue-600 text-white'
                      : 'bg-gray-200 text-gray-600 dark:bg-gray-700 dark:text-gray-300'
                  }`}
                >
                  {stepNumber}
                </div>
                {stepNumber < 4 && (
                  <div
                    className={`h-1 w-24 mx-2 ${
                      step > stepNumber ? 'bg-blue-600' : 'bg-gray-200 dark:bg-gray-700'
                    }`}
                  />
                )}
              </div>
            ))}
          </div>
          <div className="flex justify-between mt-2 text-sm text-gray-600 dark:text-gray-300">
            <span>Company Info</span>
            <span>Business Details</span>
            <span>Branding</span>
            <span>Review</span>
          </div>
        </div>

        <form onSubmit={form.handleSubmit(onSubmit)}>
          <div className="max-w-4xl mx-auto">
            {/* Step 1: Company Information */}
            {step === 1 && (
              <div className="bg-white dark:bg-gray-800 rounded-lg shadow-lg p-6">
                <div className="flex items-center gap-2 mb-4">
                  <Building2 className="h-5 w-5" />
                  <h2 className="text-xl font-semibold">Company Information</h2>
                </div>
                <p className="text-gray-600 dark:text-gray-300 mb-6">
                  Tell us about your company and primary contact
                </p>

                <div className="grid grid-cols-1 md:grid-cols-2 gap-6">
                  <div className="space-y-2">
                    <label htmlFor="companyName" className="block text-sm font-medium">
                      Company Name *
                    </label>
                    <input
                      id="companyName"
                      {...form.register('companyName')}
                      className="w-full px-3 py-2 border border-gray-300 rounded-md focus:outline-none focus:ring-2 focus:ring-blue-500"
                      placeholder="Your Company LLC"
                    />
                    {form.formState.errors.companyName && (
                      <p className="text-sm text-red-600">{form.formState.errors.companyName.message}</p>
                    )}
                  </div>

                  <div className="space-y-2">
                    <label htmlFor="contactName" className="block text-sm font-medium">
                      Primary Contact *
                    </label>
                    <input
                      id="contactName"
                      {...form.register('contactName')}
                      className="w-full px-3 py-2 border border-gray-300 rounded-md focus:outline-none focus:ring-2 focus:ring-blue-500"
                      placeholder="John Smith"
                    />
                    {form.formState.errors.contactName && (
                      <p className="text-sm text-red-600">{form.formState.errors.contactName.message}</p>
                    )}
                  </div>

                  <div className="space-y-2">
                    <label htmlFor="contactEmail" className="block text-sm font-medium">
                      Email Address *
                    </label>
                    <div className="relative">
                      <Mail className="absolute left-3 top-3 h-4 w-4 text-gray-400" />
                      <input
                        id="contactEmail"
                        {...form.register('contactEmail')}
                        className="w-full pl-10 pr-3 py-2 border border-gray-300 rounded-md focus:outline-none focus:ring-2 focus:ring-blue-500"
                        placeholder="john@company.com"
                      />
                    </div>
                    {form.formState.errors.contactEmail && (
                      <p className="text-sm text-red-600">{form.formState.errors.contactEmail.message}</p>
                    )}
                  </div>

                  <div className="space-y-2">
                    <label htmlFor="phone" className="block text-sm font-medium">
                      Phone Number
                    </label>
                    <div className="relative">
                      <Phone className="absolute left-3 top-3 h-4 w-4 text-gray-400" />
                      <input
                        id="phone"
                        {...form.register('phone')}
                        className="w-full pl-10 pr-3 py-2 border border-gray-300 rounded-md focus:outline-none focus:ring-2 focus:ring-blue-500"
                        placeholder="+1 (555) 123-4567"
                      />
                    </div>
                  </div>

                  <div className="space-y-2 md:col-span-2">
                    <label htmlFor="website" className="block text-sm font-medium">
                      Website
                    </label>
                    <div className="relative">
                      <Globe className="absolute left-3 top-3 h-4 w-4 text-gray-400" />
                      <input
                        id="website"
                        {...form.register('website')}
                        className="w-full pl-10 pr-3 py-2 border border-gray-300 rounded-md focus:outline-none focus:ring-2 focus:ring-blue-500"
                        placeholder="https://www.yourcompany.com"
                      />
                    </div>
                    {form.formState.errors.website && (
                      <p className="text-sm text-red-600">{form.formState.errors.website.message}</p>
                    )}
                  </div>
                </div>
              </div>
            )}

            {/* Step 2: Business Details */}
            {step === 2 && (
              <div className="bg-white dark:bg-gray-800 rounded-lg shadow-lg p-6">
                <div className="flex items-center gap-2 mb-4">
                  <Users className="h-5 w-5" />
                  <h2 className="text-xl font-semibold">Business Details</h2>
                </div>
                <p className="text-gray-600 dark:text-gray-300 mb-6">
                  Help us understand your business and customer expectations
                </p>

                <div className="grid grid-cols-1 md:grid-cols-2 gap-6">
                  <div className="space-y-2">
                    <label htmlFor="businessType" className="block text-sm font-medium">
                      Business Type *
                    </label>
                    <select
                      {...form.register('businessType')}
                      className="w-full px-3 py-2 border border-gray-300 rounded-md focus:outline-none focus:ring-2 focus:ring-blue-500"
                    >
                      <option value="">Select business type</option>
                      {businessTypes.map((type) => (
                        <option key={type} value={type}>
                          {type}
                        </option>
                      ))}
                    </select>
                    {form.formState.errors.businessType && (
                      <p className="text-sm text-red-600">{form.formState.errors.businessType.message}</p>
                    )}
                  </div>

                  <div className="space-y-2">
                    <label htmlFor="expectedCustomers" className="block text-sm font-medium">
                      Expected Customers *
                    </label>
                    <input
                      id="expectedCustomers"
                      type="number"
                      {...form.register('expectedCustomers', { valueAsNumber: true })}
                      className="w-full px-3 py-2 border border-gray-300 rounded-md focus:outline-none focus:ring-2 focus:ring-blue-500"
                      placeholder="10"
                      min="1"
                    />
                    {form.formState.errors.expectedCustomers && (
                      <p className="text-sm text-red-600">{form.formState.errors.expectedCustomers.message}</p>
                    )}
                  </div>

                  <div className="space-y-2">
                    <label htmlFor="subdomain" className="block text-sm font-medium">
                      Preferred Subdomain *
                    </label>
                    <div className="flex">
                      <input
                        id="subdomain"
                        {...form.register('subdomain')}
                        className="flex-1 px-3 py-2 border border-gray-300 rounded-l-md focus:outline-none focus:ring-2 focus:ring-blue-500"
                        placeholder="yourcompany"
                      />
                      <div className="bg-gray-100 dark:bg-gray-700 px-3 py-2 border border-l-0 rounded-r-md text-sm text-gray-600 dark:text-gray-300">
                        .smartcrm.com
                      </div>
                    </div>
                    {form.formState.errors.subdomain && (
                      <p className="text-sm text-red-600">{form.formState.errors.subdomain.message}</p>
                    )}
                  </div>

                  <div className="space-y-2">
                    <label htmlFor="customDomain" className="block text-sm font-medium">
                      Custom Domain (Optional)
                    </label>
                    <input
                      id="customDomain"
                      {...form.register('customDomain')}
                      className="w-full px-3 py-2 border border-gray-300 rounded-md focus:outline-none focus:ring-2 focus:ring-blue-500"
                      placeholder="crm.yourcompany.com"
                    />
                  </div>
                </div>

                <div className="mt-8">
                  <h3 className="text-lg font-semibold mb-4">Partner Benefits</h3>
                  <div className="grid grid-cols-1 md:grid-cols-2 lg:grid-cols-3 gap-4">
                    {[
                      'White-label branding',
                      'Revenue sharing',
                      'Dedicated support',
                      'Training materials',
                      'Marketing resources',
                      'API access',
                    ].map((benefit) => (
                      <div key={benefit} className="flex items-center gap-2">
                        <Star className="h-4 w-4 text-yellow-500" />
                        <span className="text-sm">{benefit}</span>
                      </div>
                    ))}
                  </div>
                </div>
              </div>
            )}

            {/* Step 3: Branding */}
            {step === 3 && (
              <div className="bg-white dark:bg-gray-800 rounded-lg shadow-lg p-6">
                <div className="flex items-center gap-2 mb-4">
                  <Palette className="h-5 w-5" />
                  <h2 className="text-xl font-semibold">Branding Configuration</h2>
                </div>
                <p className="text-gray-600 dark:text-gray-300 mb-6">
                  Customize the look and feel for your customers
                </p>

                <div className="grid grid-cols-1 md:grid-cols-2 gap-6">
                  <div className="space-y-2">
                    <label htmlFor="primaryColor" className="block text-sm font-medium">
                      Primary Color *
                    </label>
                    <div className="flex gap-2">
                      <input
                        id="primaryColor"
                        type="color"
                        {...form.register('primaryColor')}
                        className="w-20 h-10 border border-gray-300 rounded"
                      />
                      <input
                        {...form.register('primaryColor')}
                        className="flex-1 px-3 py-2 border border-gray-300 rounded-md focus:outline-none focus:ring-2 focus:ring-blue-500"
                        placeholder="#3b82f6"
                      />
                    </div>
                  </div>

                  <div className="space-y-2">
                    <label htmlFor="secondaryColor" className="block text-sm font-medium">
                      Secondary Color *
                    </label>
                    <div className="flex gap-2">
                      <input
                        id="secondaryColor"
                        type="color"
                        {...form.register('secondaryColor')}
                        className="w-20 h-10 border border-gray-300 rounded"
                      />
                      <input
                        {...form.register('secondaryColor')}
                        className="flex-1 px-3 py-2 border border-gray-300 rounded-md focus:outline-none focus:ring-2 focus:ring-blue-500"
                        placeholder="#1e40af"
                      />
                    </div>
                  </div>

                  <div className="space-y-2 md:col-span-2">
                    <label htmlFor="logo" className="block text-sm font-medium">
                      Logo URL (Optional)
                    </label>
                    <input
                      id="logo"
                      {...form.register('logo')}
                      className="w-full px-3 py-2 border border-gray-300 rounded-md focus:outline-none focus:ring-2 focus:ring-blue-500"
                      placeholder="https://yourcompany.com/logo.png"
                    />
                  </div>
                </div>

                <div className="mt-8">
                  <h3 className="text-lg font-semibold mb-4">Branding Preview</h3>
                  <div 
                    className="p-6 rounded-lg border"
                    style={{ 
                      backgroundColor: form.watch('primaryColor') + '10',
                      borderColor: form.watch('primaryColor')
                    }}
                  >
                    <div className="flex items-center gap-3 mb-4">
                      {form.watch('logo') && (
                        <img src={form.watch('logo')} alt="Logo" className="h-8 w-auto" />
                      )}
                      <h4 
                        className="text-xl font-bold" 
                        style={{ color: form.watch('primaryColor') }}
                      >
                        {form.watch('companyName') || 'Your Company'} CRM
                      </h4>
                    </div>
                    <button 
                      type="button"
                      style={{ 
                        backgroundColor: form.watch('primaryColor'),
                        borderColor: form.watch('secondaryColor')
                      }}
                      className="px-4 py-2 text-white rounded font-medium"
                    >
                      Sample Button
                    </button>
                  </div>
                </div>
              </div>
            )}

            {/* Step 4: Review */}
            {step === 4 && (
              <div className="bg-white dark:bg-gray-800 rounded-lg shadow-lg p-6">
                <div className="flex items-center gap-2 mb-4">
                  <FileText className="h-5 w-5" />
                  <h2 className="text-xl font-semibold">Review Application</h2>
                </div>
                <p className="text-gray-600 dark:text-gray-300 mb-6">
                  Please review your information before submitting
                </p>

                <div className="grid grid-cols-1 md:grid-cols-2 gap-6">
                  <div>
                    <h3 className="font-semibold mb-3">Company Information</h3>
                    <div className="space-y-2 text-sm">
                      <p><span className="font-medium">Company:</span> {form.watch('companyName')}</p>
                      <p><span className="font-medium">Contact:</span> {form.watch('contactName')}</p>
                      <p><span className="font-medium">Email:</span> {form.watch('contactEmail')}</p>
                      <p><span className="font-medium">Phone:</span> {form.watch('phone') || 'Not provided'}</p>
                      <p><span className="font-medium">Website:</span> {form.watch('website') || 'Not provided'}</p>
                    </div>
                  </div>

                  <div>
                    <h3 className="font-semibold mb-3">Business Details</h3>
                    <div className="space-y-2 text-sm">
                      <p><span className="font-medium">Business Type:</span> {form.watch('businessType')}</p>
                      <p><span className="font-medium">Expected Customers:</span> {form.watch('expectedCustomers')}</p>
                      <p><span className="font-medium">Subdomain:</span> {form.watch('subdomain')}.smartcrm.com</p>
                      <p><span className="font-medium">Custom Domain:</span> {form.watch('customDomain') || 'Not provided'}</p>
                    </div>
                  </div>
                </div>

                <div className="border-t pt-6 mt-6">
                  <h3 className="font-semibold mb-3">Branding</h3>
                  <div className="flex items-center gap-4">
                    <div className="flex items-center gap-2">
                      <div 
                        className="w-6 h-6 rounded border"
                        style={{ backgroundColor: form.watch('primaryColor') }}
                      />
                      <span className="text-sm">Primary: {form.watch('primaryColor')}</span>
                    </div>
                    <div className="flex items-center gap-2">
                      <div 
                        className="w-6 h-6 rounded border"
                        style={{ backgroundColor: form.watch('secondaryColor') }}
                      />
                      <span className="text-sm">Secondary: {form.watch('secondaryColor')}</span>
                    </div>
                  </div>
                </div>

                <div className="bg-blue-50 dark:bg-blue-900/20 p-4 rounded-lg mt-6">
                  <h3 className="font-semibold text-blue-800 dark:text-blue-200 mb-2">Next Steps</h3>
                  <ul className="text-sm text-blue-700 dark:text-blue-300 space-y-1">
                    <li>• Your application will be reviewed within 2-3 business days</li>
                    <li>• You'll receive an email notification once approved</li>
                    <li>• Our team will reach out to schedule an onboarding call</li>
                    <li>• You'll gain access to the partner dashboard and training materials</li>
                  </ul>
                </div>
              </div>
            )}

            {/* Navigation Buttons */}
            <div className="flex justify-between mt-8">
              <button
                type="button"
                onClick={prevStep}
                disabled={step === 1}
                className="px-4 py-2 text-gray-600 border border-gray-300 rounded-md hover:bg-gray-50 disabled:opacity-50 disabled:cursor-not-allowed"
              >
                Previous
              </button>

              <div className="flex gap-2">
                {step < 4 ? (
                  <button 
                    type="button" 
                    onClick={nextStep}
                    className="px-6 py-2 bg-blue-600 text-white rounded-md hover:bg-blue-700"
                  >
                    Next Step
                  </button>
                ) : (
                  <button
                    type="submit"
                    disabled={isSubmitting}
                    className="px-6 py-2 bg-gradient-to-r from-blue-600 to-indigo-600 text-white rounded-md hover:from-blue-700 hover:to-indigo-700 disabled:opacity-50"
                  >
                    {isSubmitting ? 'Submitting...' : 'Submit Application'}
                  </button>
                )}
              </div>
            </div>
          </div>
        </form>
      </div>
    </div>
  );
}<|MERGE_RESOLUTION|>--- conflicted
+++ resolved
@@ -2,13 +2,8 @@
 import { useForm } from 'react-hook-form';
 import { zodResolver } from '@hookform/resolvers/zod';
 import { z } from 'zod';
-<<<<<<< HEAD
-import { Building2, Users, Palette, Globe, Mail, Phone, FileText, Star, Sun, Moon } from 'lucide-react';
-import { useTheme } from '../contexts/ThemeContext';
-=======
 import { useTheme } from '../contexts/ThemeContext';
 import { Building2, Users, Palette, Globe, Mail, Phone, FileText, Star, Sun, Moon } from 'lucide-react';
->>>>>>> eef17ef5
 
 // Simple navigation function
 const navigate = (path: string) => {
@@ -33,11 +28,7 @@
 type PartnerOnboardingForm = z.infer<typeof partnerOnboardingSchema>;
 
 export default function PartnerOnboardingPage() {
-<<<<<<< HEAD
-  const { isDark, toggleTheme } = useTheme();
-=======
   const { isDark, toggleTheme } = useTheme(); // Use global theme context
->>>>>>> eef17ef5
   const [step, setStep] = useState(1);
   const [isSubmitting, setIsSubmitting] = useState(false);
 
@@ -110,13 +101,9 @@
   ];
 
   return (
-    <div className={`min-h-screen ${isDark ? 'bg-gray-900' : 'bg-white'}`}>
+    <div className="min-h-screen bg-gradient-to-br from-blue-50 to-indigo-100 dark:from-gray-900 dark:to-gray-800">
       <div className="container mx-auto px-4 py-8">
-<<<<<<< HEAD
-        {/* Header */}
-=======
         {/* Header with Theme Toggle */}
->>>>>>> eef17ef5
         <div className="flex justify-between items-start mb-8">
           <div className="text-center flex-1">
             <h1 className="text-4xl font-bold text-gray-900 dark:text-white mb-4">
@@ -126,20 +113,6 @@
               Join our partner program and offer Smart CRM to your customers with your own branding
             </p>
           </div>
-<<<<<<< HEAD
-          <div className="ml-4">
-            <button
-              onClick={toggleTheme}
-              className="flex items-center gap-2 px-4 py-2 rounded-lg border border-gray-300 dark:border-gray-600 hover:bg-gray-50 dark:hover:bg-gray-800 transition-colors"
-              title={isDark ? 'Switch to Light Mode' : 'Switch to Dark Mode'}
-            >
-              {isDark ? <Sun className="h-5 w-5" /> : <Moon className="h-5 w-5" />}
-              <span className="text-sm font-medium">
-                {isDark ? 'Light' : 'Dark'}
-              </span>
-            </button>
-          </div>
-=======
           
           {/* Theme Toggle Button */}
           <button
@@ -150,7 +123,6 @@
             {isDark ? <Sun className="h-4 w-4" /> : <Moon className="h-4 w-4" />}
             {isDark ? 'Light' : 'Dark'}
           </button>
->>>>>>> eef17ef5
         </div>
 
         {/* Progress Steps */}
