--- conflicted
+++ resolved
@@ -1,3 +1,4 @@
+
 import React, { useState } from 'react';
 import { useNavigate, useLocation, Link } from 'react-router-dom';
 import { useTheme } from '../contexts/ThemeContext';
@@ -9,7 +10,7 @@
   const location = useLocation();
   const { isDark } = useTheme();
   const { signIn } = useAuth();
-
+  
   const [formData, setFormData] = useState({
     email: '',
     password: ''
@@ -18,19 +19,12 @@
   const [error, setError] = useState<string | null>(null);
   const [showPassword, setShowPassword] = useState(false);
 
-<<<<<<< HEAD
-  const from = location.state?.from?.pathname || '/dashboard';
-
-  // Only show dev bypass in development environments - CRITICAL SECURITY FIX
-  const isDevelopment = process.env.NODE_ENV === 'development';
-=======
   // Only show dev bypass in development environments - CRITICAL SECURITY FIX
   const isDevelopment = window.location.hostname === 'localhost' ||
                        window.location.hostname.includes('.replit.dev') ||
                        window.location.hostname.includes('replit.io');
 
   const from = location.state?.from?.pathname || '/dashboard';
->>>>>>> 84424dcb
 
 
   const handleSubmit = async (e: React.FormEvent) => {
@@ -39,7 +33,7 @@
     setError(null);
 
     const { error } = await signIn(formData.email, formData.password);
-
+    
     if (error) {
       // Show standard error message since email verification is disabled
       setError(error.message);
@@ -56,34 +50,7 @@
     });
   };
   const handleDevBypass = () => {
-    // Set up dev session in localStorage
-    const devUser = {
-      id: 'dev-user-12345',
-      email: 'dev@smartcrm.local',
-      username: 'developer',
-      firstName: 'Development',
-      lastName: 'User',
-      role: 'super_admin',
-      app_context: 'smartcrm',
-      created_at: new Date().toISOString()
-    };
-
-    const devSession = {
-      access_token: 'dev-bypass-token',
-      refresh_token: 'dev-bypass-refresh',
-      expires_at: Date.now() + (24 * 60 * 60 * 1000),
-      user: devUser
-    };
-
-    localStorage.setItem('dev-user-session', JSON.stringify(devUser));
-    localStorage.setItem('sb-supabase-auth-token', JSON.stringify(devSession));
-    localStorage.setItem('smartcrm-dev-mode', 'true');
-    localStorage.setItem('smartcrm-dev-user', JSON.stringify(devUser));
-
-    console.log('✅ Dev bypass session created from sign-in page');
-
-    // Force page reload to trigger auth context update
-    window.location.href = '/dashboard';
+    navigate('/dashboard', { replace: true });
   };
 
 
@@ -98,7 +65,7 @@
             Sign in to your account
           </p>
         </div>
-
+        
         <div className={`${isDark ? 'bg-gray-800 border-gray-700' : 'bg-white border-gray-200'} backdrop-blur-xl border rounded-2xl p-8 shadow-lg`}>
           {error && (
             <div className={`mb-4 p-3 rounded-lg ${isDark ? 'bg-red-900/20 border-red-800' : 'bg-red-50 border-red-200'} border flex items-center space-x-2`}>
@@ -106,7 +73,7 @@
               <span className={`text-sm ${isDark ? 'text-red-400' : 'text-red-600'}`}>{error}</span>
             </div>
           )}
-
+          
           <form onSubmit={handleSubmit} className="space-y-6">
             <div>
               <label className={`block text-sm font-medium ${isDark ? 'text-gray-200' : 'text-gray-700'} mb-2`}>
@@ -118,7 +85,7 @@
                 value={formData.email}
                 onChange={handleInputChange}
                 className={`w-full px-3 py-2 border rounded-lg ${
-                  isDark
+                  isDark 
                     ? 'bg-gray-700 border-gray-600 text-white placeholder-gray-400'
                     : 'bg-white border-gray-300 text-gray-900 placeholder-gray-500'
                 } focus:outline-none focus:ring-2 focus:ring-blue-500`}
@@ -127,7 +94,7 @@
                 disabled={loading}
               />
             </div>
-
+            
             <div>
               <label className={`block text-sm font-medium ${isDark ? 'text-gray-200' : 'text-gray-700'} mb-2`}>
                 Password
@@ -139,7 +106,7 @@
                   value={formData.password}
                   onChange={handleInputChange}
                   className={`w-full px-3 py-2 pr-10 border rounded-lg ${
-                    isDark
+                    isDark 
                       ? 'bg-gray-700 border-gray-600 text-white placeholder-gray-400'
                       : 'bg-white border-gray-300 text-gray-900 placeholder-gray-500'
                   } focus:outline-none focus:ring-2 focus:ring-blue-500`}
@@ -159,7 +126,7 @@
                 </button>
               </div>
             </div>
-
+            
             <div className="flex items-center justify-between">
               <label className="flex items-center">
                 <input
@@ -178,7 +145,7 @@
                 Forgot password?
               </Link>
             </div>
-
+            
             <button
               type="submit"
               disabled={loading}
