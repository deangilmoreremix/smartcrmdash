// src/App.tsx

<<<<<<< HEAD
import React, { Suspense, lazy, useEffect, useState } from 'react';
import { Routes, Route, Navigate } from 'react-router-dom';
import { DragDropContext, Droppable, DropResult } from '@hello-pangea/dnd';
=======
import { Suspense, lazy, useEffect, useState } from 'react';
import { Routes, Route, Navigate } from 'react-router-dom';
>>>>>>> bedfbb2f
import { QueryClientProvider } from '@tanstack/react-query';
import { queryClient } from './lib/queryClient';
import { ThemeProvider } from './contexts/ThemeContext';
import { TenantProvider } from './contexts/TenantProvider';
import { WhitelabelProvider } from './contexts/WhitelabelContext';
import { AIToolsProvider } from './components/AIToolsProvider';
import { ModalsProvider } from './components/ModalsProvider';
import { EnhancedHelpProvider } from './contexts/EnhancedHelpContext';
import { VideoCallProvider } from './contexts/VideoCallContext';
import { NavigationProvider } from './contexts/NavigationContext';
import { DashboardLayoutProvider } from './contexts/DashboardLayoutContext';
import { AIProvider } from './contexts/AIContext';
import { AuthProvider, useAuth } from './contexts/AuthContext';
import { RoleProvider } from './components/RoleBasedAccess';
<<<<<<< HEAD
import { NavbarPositionProvider, useNavbarPosition } from './contexts/NavbarPositionContext';
=======
>>>>>>> bedfbb2f
import Navbar from './components/Navbar';
import { EdgeZones } from './components/EdgeZones';
import { LoadingSpinner } from './components/ui/LoadingSpinner';
import RemoteAppRefreshManager from './components/RemoteAppRefreshManager';
import { universalDataSync } from './services/universalDataSync';
import { Toaster } from './components/ui/toaster';
import ProtectedRoute from './components/ProtectedRoute';
import ErrorBoundary from './components/ErrorBoundary';

// Eager pages
import Dashboard from './pages/Dashboard';
import SystemOverview from './pages/SystemOverview';

// Lazy pages
const Tasks = lazy(() => import('./pages/Tasks'));
const TasksNew = lazy(() => import('./pages/TasksNew'));
const Communication = lazy(() => import('./pages/Communication'));
const Contacts = lazy(() => import('./pages/Contacts'));
const ContactsWithRemote = lazy(() => import('./pages/ContactsWithRemote'));
const SimpleContactsTest = lazy(() => import('./pages/SimpleContactsTest'));
const ContactsWorking = lazy(() => import('./pages/ContactsWorking'));
const PipelineWithRemote = lazy(() => import('./pages/PipelineWithRemote'));
const PipelinePage = lazy(() => import('./pages/PipelinePage'));
const AITools = lazy(() => import('./pages/AITools'));
const Analytics = lazy(() => import('./pages/AnalyticsDashboard'));
const AIIntegration = lazy(() => import('./pages/AIIntegration'));
const Settings = lazy(() => import('./pages/Settings'));
const TextMessages = lazy(() => import('./pages/TextMessages'));

// Authentication
const Login = lazy(() => import('./pages/Auth/Login'));
const SignInPage = lazy(() => import('./pages/SignInPage'));
const SignUpPage = lazy(() => import('./pages/SignUpPage'));
const ForgotPassword = lazy(() => import('./pages/Auth/ForgotPassword'));
const ResetPassword = lazy(() => import('./pages/Auth/ResetPassword'));
const DevBypassPage = lazy(() => import('./pages/DevBypassPage'));
const ForgotPasswordPage = lazy(() => import('./pages/ForgotPasswordPage'));

// Comprehensive implementations
const PhoneSystem = lazy(() => import('./pages/PhoneSystem'));
const Invoicing = lazy(() => import('./pages/Invoicing'));
const ContentLibrary = lazy(() => import('./pages/ContentLibrary'));
const FormsAndSurveys = lazy(() => import('./pages/FormsAndSurveys'));
const VoiceProfiles = lazy(() => import('./pages/VoiceProfiles'));
const BusinessAnalysis = lazy(() => import('./pages/BusinessAnalysis'));
const Appointments = lazy(() => import('./pages/Appointments'));
const CommunicationHub = lazy(() => import('./pages/CommunicationHub'));
const RemotePipeline = lazy(() => import('./pages/RemotePipeline'));

// Sales pages
import WinRateIntelligence from './pages/WinRateIntelligence';
import AISalesForecast from './pages/AISalesForecast';
import LiveDealAnalysis from './pages/LiveDealAnalysis';
import CompetitorInsights from './pages/CompetitorInsights';
import RevenueIntelligence from './pages/RevenueIntelligence';

// Communication pages
import ActivityAnalytics from './pages/ActivityAnalytics';
import ResponseIntelligence from './pages/ResponseIntelligence';
import ChannelSyncHub from './pages/ChannelSyncHub';
import SmartEmailOptimizer from './pages/SmartEmailOptimizer';
import SentimentMonitor from './pages/SentimentMonitor';
import CommPerformance from './pages/CommPerformance';

// Remote embed pages
const BusinessIntelPage = lazy(() => import('./pages/BusinessIntelPage'));
const WLPage = lazy(() => import('./pages/WLPage'));
const IntelPage = lazy(() => import('./pages/IntelPage'));

// White-label management components
const WhiteLabelManagementDashboard = lazy(() => import('./pages/WhiteLabelManagementDashboard'));
const WhiteLabelPackageBuilder = lazy(() => import('./pages/WhiteLabelPackageBuilder'));
const RevenueSharingPage = lazy(() => import('./pages/RevenueSharingPage'));
const PartnerDashboard = lazy(() => import('./pages/PartnerDashboard'));
const PartnerOnboardingPage = lazy(() => import('./pages/PartnerOnboardingPage'));

// Connected Apps Remote Pages
const FunnelCraftPage = lazy(() => import('./pages/FunnelCraftPage'));
const SmartCRMPage = lazy(() => import('./pages/SmartCRMPage'));
const ContentAIPage = lazy(() => import('./pages/ContentAIPage'));
const AnalyticsRemotePage = lazy(() => import('./pages/AnalyticsRemotePage'));

// User Account Management
const UserProfilePage = lazy(() => import('./pages/UserProfilePage'));

// Demo Pages for Sales
const DashboardDemo = lazy(() => import('./pages/demos/DashboardDemo'));
const ContactsDemo = lazy(() => import('./pages/demos/ContactsDemo'));
const PipelineDemo = lazy(() => import('./pages/demos/PipelineDemo'));

// Import AssistantsDashboard component
const AssistantsDashboard = lazy(() => import('./pages/AssistantsDashboard'));

// Added lazy import for IframeOverlapChecker
const IframeOverlapChecker = lazy(() => import('./pages/IframeOverlapChecker'));

// Authentication imports
import FormPublic from './pages/FormPublic';
import UnauthorizedPage from './pages/UnauthorizedPage';
import UserManagement from './pages/UserManagement';
import PartnerManagementPage from './pages/PartnerManagementPage';
import SuperAdminDashboard from './pages/SuperAdminDashboard';
import LeadCapture from './pages/LeadCapture';
import AIGoalsPage from './pages/AIGoals/AIGoalsPage';
const AIGoalsWithRemote = lazy(() => import('./pages/AIGoalsWithRemote'));
import GoalCardDemo from './pages/GoalCardDemo';
import ContactDetail from './pages/ContactDetail';

// Bulk import page
const BulkImportPage = lazy(() => import('./pages/BulkImportPage'));
// Admin Dashboard page
import AdminDashboard from './pages/AdminDashboard';

// Entitlements management page
const EntitlementsPage = lazy(() => import('./pages/EntitlementsPage'));

// Feature pages
import AiAssistantFeaturePage from './pages/landing/FeaturePage/AiAssistantFeaturePage';
import AiToolsFeaturePage from './pages/landing/FeaturePage/AiToolsFeaturePage';
import CommunicationsFeaturePage from './pages/landing/FeaturePage/CommunicationsFeaturePage';
import ContactsFeaturePage from './pages/landing/FeaturePage/ContactsFeaturePage';
import FunctionAssistantFeaturePage from './pages/landing/FeaturePage/FunctionAssistantFeaturePage';
import ImageGeneratorFeaturePage from './pages/landing/FeaturePage/ImageGeneratorFeaturePage';
import PipelineFeaturePage from './pages/landing/FeaturePage/PipelineFeaturePage';
import SemanticSearchFeaturePage from './pages/landing/FeaturePage/SemanticSearchFeaturePage';
import VisionAnalyzerFeaturePage from './pages/landing/FeaturePage/VisionAnalyzerFeaturePage';

// Additional whitelabel imports
import LinkRedirect from './components/shared/LinkRedirect';
const WhiteLabelCustomization = lazy(() => import('./pages/WhiteLabelCustomization'));

// Landing page import
import LandingPage from './pages/LandingPage';

import './styles/design-system.css';
// ElevenLabs widgets removed to prevent performance issues
// import VoiceAgentWidget from './components/VoiceAgentWidget';
// import ElevenLabsIframeWidget from './components/ElevenLabsIframeWidget';

// Reusable placeholder
const PlaceholderPage = ({ title, description }: { title: string; description?: string }) => (
  <div className="min-h-screen bg-gray-50 p-8">
    <div className="max-w-4xl mx-auto">
      <h1 className="text-3xl font-bold text-gray-900 mb-6">{title}</h1>
      <div className="bg-white rounded-lg shadow p-6">
        <p className="text-gray-600">{description || 'This page is coming soon...'}</p>
      </div>
    </div>
  </div>
);

// Loading screen component
const AuthLoadingScreen = () => (
  <div className="min-h-screen bg-gradient-to-br from-purple-50 to-blue-50 flex items-center justify-center">
    <div className="text-center">
      <div className="animate-spin rounded-full h-16 w-16 border-b-2 border-purple-600 mx-auto mb-4"></div>
      <h2 className="text-xl font-semibold text-gray-900 mb-2">Loading Smart CRM</h2>
      <p className="text-gray-600">Please wait while we initialize your session...</p>
    </div>
  </div>
);

// Dark mode hook
const useDarkMode = () => {
  const [isDark, setIsDark] = useState(() => {
    const saved = localStorage.getItem('darkMode');
    return saved ? JSON.parse(saved) : false;
  });

  useEffect(() => {
    localStorage.setItem('darkMode', JSON.stringify(isDark));
    if (isDark) {
      document.documentElement.classList.add('dark');
    } else {
      document.documentElement.classList.remove('dark');
    }
  }, [isDark]);

  return [isDark, setIsDark];
};

<<<<<<< HEAD
// Inner component that has access to navbar position context
const AppContent: React.FC = () => {
  const { position, setPosition } = useNavbarPosition();

  const handleDragEnd = (result: DropResult) => {
    const { destination, source } = result;

    if (!destination) return;

    // If dropped on an edge zone, snap to that position
    if (destination.droppableId.includes('-edge')) {
      const newPosition = destination.droppableId.split('-')[0] as 'top' | 'left' | 'right' | 'bottom';
      setPosition(newPosition);
    }
  };

  // Calculate padding based on navbar position
  const getContentPadding = () => {
    const isVertical = position === 'left' || position === 'right';
    const navbarSize = isVertical ? '60px' : '80px'; // Approximate navbar height/width

    switch (position) {
      case 'top':
        return { paddingTop: navbarSize };
      case 'bottom':
        return { paddingBottom: navbarSize };
      case 'left':
        return { paddingLeft: navbarSize };
      case 'right':
        return { paddingRight: navbarSize };
      default:
        return { paddingTop: navbarSize };
    }
  };

  return (
    <DragDropContext onDragEnd={handleDragEnd}>
      <div className="min-h-screen bg-gray-50 dark:bg-gray-900" style={getContentPadding()}>
        <Navbar />
        <EdgeZones onDragEnd={handleDragEnd} />
        <LinkRedirect />
        <Suspense fallback={<LoadingSpinner message="Loading page..." size="lg" />}>
          <Routes>
                          {/* Redirect root to dashboard */}
                          <Route path="/" element={<Navigate to="/dashboard" replace />} />

                          {/* Auth pages */}
                          <Route
                            path="/auth/login"
                            element={<Login />}
                          />
                          <Route
                            path="/auth/forgot-password"
                            element={<ForgotPassword />}
                          />
                          <Route
                            path="/auth/reset-password"
                            element={<ResetPassword />}
                          />

                          {/* Core pages */}
                          <Route
                            path="/system-overview"
                            element={
                              <ProtectedRoute>
                                <SystemOverview />
                              </ProtectedRoute>
                            }
                          />
                          <Route
                            path="/dashboard"
                            element={
                              <ProtectedRoute>
                                <Dashboard />
                              </ProtectedRoute>
                            }
                          />
                          <Route
                            path="/analytics"
                            element={
                              <ProtectedRoute>
                                <Analytics />
                              </ProtectedRoute>
                            }
                          />
                          <Route
                            path="/ai-integration"
                            element={
                              <ProtectedRoute>
                                <AIIntegration />
                              </ProtectedRoute>
                            }
                          />
                          <Route
                            path="/ai-tools"
                            element={
                              <ProtectedRoute>
                                <AITools />
                              </ProtectedRoute>
                            }
                          />
                          <Route
                            path="/pipeline"
                            element={
                              <ProtectedRoute>
                                <PipelinePage />
                              </ProtectedRoute>
                            }
                          />
                          <Route
                            path="/remote-pipeline"
                            element={
                              <ProtectedRoute>
                                <RemotePipeline />
                              </ProtectedRoute>
                            }
                          />
                          <Route
                            path="/mobile"
                            element={
                              <ProtectedRoute>
                                <MobileResponsiveness />
                              </ProtectedRoute>
                            }
                          />

                          {/* Test route for debugging buttons */}
                          <Route
                            path="/test-buttons"
                            element={
                              <ProtectedRoute>
                                <SimpleContactsTest />
                              </ProtectedRoute>
                            }
                          />

                          {/* Contacts page - Using Remote Module Federation */}
                          <Route
                            path="/contacts"
                            element={
                              <ProtectedRoute>
                                <ContactsWithRemote />
                              </ProtectedRoute>
                            }
                          />
                          {/* Deep-link: /contacts/:id opens same page and the page handles auto-opening modal */}
                          <Route
                            path="/contacts/:id"
                            element={
                              <ProtectedRoute>
                                <ContactsWithRemote />
                              </ProtectedRoute>
                            }
                          />
                          {/* Legacy contacts route for fallback */}
                          <Route
                            path="/contacts-legacy"
                            element={
                              <ProtectedRoute>
                                <Contacts />
                              </ProtectedRoute>
                            }
                          />

                          {/* Tasks & Calendar */}
                          <Route
                            path="/tasks"
                            element={
                              <ProtectedRoute>
                                <TasksNew />
                              </ProtectedRoute>
                            }
                          />
                          {/* Calendar from navbar points here */}
                          <Route
                            path="/appointments"
                            element={
                              <ProtectedRoute>
                                <Appointments />
                              </ProtectedRoute>
                            }
                          />
                          {/* (If you still use the older Tasks page elsewhere) */}
                          <Route
                            path="/tasks-legacy"
                            element={
                              <ProtectedRoute>
                                <Tasks />
                              </ProtectedRoute>
                            }
                          />

                          {/* ===== Dropdown: Sales ===== */}
                          <Route
                            path="/sales-tools"
                            element={
                              <ProtectedRoute>
                                <SalesTools />
                              </ProtectedRoute>
                            }
                          />
                          <Route
                            path="/pipeline-intelligence"
                            element={
                              <ProtectedRoute>
                                <PipelineIntelligence />
                              </ProtectedRoute>
                            }
                          />
                          <Route
                            path="/deal-risk-monitor"
                            element={
                              <ProtectedRoute>
                                <DealRiskMonitor />
                              </ProtectedRoute>
                            }
                          />
                          <Route
                            path="/smart-conversion-insights"
                            element={
                              <ProtectedRoute>
                                <SmartConversionInsights />
                              </ProtectedRoute>
                            }
                          />
                          <Route
                            path="/pipeline-health-dashboard"
                            element={
                              <ProtectedRoute>
                                <PipelineHealthDashboard />
                              </ProtectedRoute>
                            }
                          />
                          <Route
                            path="/sales-cycle-analytics"
                            element={
                              <ProtectedRoute>
                                <SalesCycleAnalytics />
                              </ProtectedRoute>
                            }
                          />
                          <Route
                            path="/lead-automation"
                            element={
                              <ProtectedRoute>
                                <LeadAutomation />
                              </ProtectedRoute>
                            }
                          />
                          <Route
                            path="/circle-prospecting"
                            element={
                              <ProtectedRoute>
                                <CircleProspecting />
                              </ProtectedRoute>
                            }
                          />
                          {/* Appointments already routed to /appointments above */}
                          <Route
                            path="/phone-system"
                            element={
                              <ProtectedRoute>
                                <PhoneSystem />
                              </ProtectedRoute>
                            }
                          />
                          <Route
                            path="/invoicing"
                            element={
                              <ProtectedRoute>
                                <Invoicing />
                              </ProtectedRoute>
                            }
                          />
                          {/* Newly added sales pages */}
                          <Route
                            path="/win-rate-intelligence"
                            element={
                              <ProtectedRoute>
                                <WinRateIntelligence />
                              </ProtectedRoute>
                            }
                          />
                          <Route
                            path="/ai-sales-forecast"
                            element={
                              <ProtectedRoute>
                                <AISalesForecast />
                              </ProtectedRoute>
                            }
                          />
                          <Route
                            path="/live-deal-analysis"
                            element={
                              <ProtectedRoute>
                                <LiveDealAnalysis />
                              </ProtectedRoute>
                            }
                          />
                          <Route
                            path="/competitor-insights"
                            element={
                              <ProtectedRoute>
                                <CompetitorInsights />
                              </ProtectedRoute>
                            }
                          />
                          <Route
                            path="/revenue-intelligence"
                            element={
                              <ProtectedRoute>
                                <RevenueIntelligence />
                              </ProtectedRoute>
                            }
                          />

                          {/* ===== Dropdown: Tasks ===== */}
                          <Route
                            path="/task-automation"
                            element={<PlaceholderPage title="Task Automation" />}
                          />
                          <Route
                            path="/project-tracker"
                            element={<PlaceholderPage title="Project Tracker" />}
                          />
                          <Route
                            path="/time-tracking"
                            element={<PlaceholderPage title="Time Tracking" />}
                          />
                          <Route
                            path="/workflow-builder"
                            element={<PlaceholderPage title="Workflow Builder" />}
                          />
                          <Route
                            path="/deadline-manager"
                            element={<PlaceholderPage title="Deadline Manager" />}
                          />

                          {/* ===== Dropdown: Communication ===== */}
                          <Route
                            path="/video-email"
                            element={
                              <ProtectedRoute>
                                <VideoEmail />
                              </ProtectedRoute>
                            }
                          />
                          <Route
                            path="/text-messages"
                            element={
                              <ProtectedRoute>
                                <TextMessages />
                              </ProtectedRoute>
                            }
                          />
                          {/* Email Composer goes to Communication page you already have */}
                          <Route
                            path="/email-composer"
                            element={
                              <ProtectedRoute>
                                <Communication />
                              </ProtectedRoute>
                            }
                          />
                          <Route
                            path="/communication"
                            element={
                              <ProtectedRoute>
                                <CommunicationHub />
                              </ProtectedRoute>
                            }
                          />
                          {/* New Communication Routes */}
                          <Route
                            path="/activity-analytics"
                            element={
                              <ProtectedRoute>
                                <ActivityAnalytics />
                              </ProtectedRoute>
                            }
                          />
                          <Route
                            path="/response-intelligence"
                            element={
                              <ProtectedRoute>
                                <ResponseIntelligence />
                              </ProtectedRoute>
                            }
                          />
                          <Route
                            path="/channel-sync-hub"
                            element={
                              <ProtectedRoute>
                                <ChannelSyncHub />
                              </ProtectedRoute>
                            }
                          />
                          <Route
                            path="/smart-email-optimizer"
                            element={
                              <ProtectedRoute>
                                <SmartEmailOptimizer />
                              </ProtectedRoute>
                            }
                          />
                          <Route
                            path="/sentiment-monitor"
                            element={
                              <ProtectedRoute>
                                <SentimentMonitor />
                              </ProtectedRoute>
                            }
                          />
                          <Route
                            path="/comm-performance"
                            element={
                              <ProtectedRoute>
                                <CommPerformance />
                              </ProtectedRoute>
                            }
                          />

                          <Route
                            path="/campaigns"
                            element={<PlaceholderPage title="Campaigns" />}
                          />
                          <Route
                            path="/group-calls"
                            element={<PlaceholderPage title="Group Calls" />}
                          />
                          <Route
                            path="/call-recording"
                            element={<PlaceholderPage title="Call Recording" />}
                          />
                          <Route
                            path="/in-call-messaging"
                            element={<PlaceholderPage title="In-Call Messaging" />}
                          />
                          <Route
                            path="/call-analytics"
                            element={<PlaceholderPage title="Call Analytics" />}
                          />
                          <Route
                            path="/connection-quality"
                            element={<PlaceholderPage title="Connection Quality Monitor" />}
                          />

                          {/* ===== Dropdown: Content ===== */}
                          <Route
                            path="/content-library"
                            element={
                              <ProtectedRoute>
                                <ContentLibrary />
                              </ProtectedRoute>
                            }
                          />
                          <Route
                            path="/voice-profiles"
                            element={
                              <ProtectedRoute>
                                <VoiceProfiles />
                              </ProtectedRoute>
                            }
                          />
                          <Route
                            path="/business-analysis"
                            element={
                              <ProtectedRoute>
                                <BusinessAnalysis />
                              </ProtectedRoute>
                            }
                          />
                          <Route
                            path="/image-generator"
                            element={<PlaceholderPage title="Image Generator" />}
                          />
                          <Route
                            path="/forms"
                            element={
                              <ProtectedRoute>
                                <FormsAndSurveys />
                              </ProtectedRoute>
                            }
                          />
                          <Route
                            path="/ai-model-demo"
                            element={<PlaceholderPage title="AI Model Demo" />}
                          />

                          {/* ===== Apps dropdown internal links ===== */}
                          <Route
                            path="/white-label"
                            element={
                              <ProtectedRoute>
                                <WhiteLabelCustomization />
                              </ProtectedRoute>
                            }
                          />

                          {/* Misc / Settings */}
                          <Route
                            path="/settings"
                            element={<PlaceholderPage title="Settings" description="Settings page coming soon" />}
                          />
                          <Route
                            path="/ai-goals"
                            element={
                              <ProtectedRoute>
                                <AIGoalsPage />
                              </ProtectedRoute>
                            }
                          />

                          {/* Feature showcase routes (optional) */}
                          <Route path="/features/ai-tools" element={<PlaceholderPage title="AI Tools Features" />} />
                          <Route path="/features/contacts" element={<PlaceholderPage title="Contact Management Features" />} />
                          <Route path="/features/pipeline" element={<PlaceholderPage title="Pipeline Features" />} />

                          {/* Fallback */}
                          <Route path="*" element={<Navigate to="/" replace />} />
          </Routes>
        </Suspense>
      </div>
    </DragDropContext>
  );
};

function App() {
  return (
    <QueryClientProvider client={queryClient}>
      <AuthProvider>
        <TenantProvider>
          <RoleProvider>
            <ThemeProvider>
              <WhitelabelProvider>
                <AIToolsProvider>
                  <ModalsProvider>
                    <EnhancedHelpProvider>
                      <VideoCallProvider>
                        <NavigationProvider>
                          <DashboardLayoutProvider>
                            <AIProvider>
                              <NavbarPositionProvider>
                                <AppContent />
                              </NavbarPositionProvider>
                            </AIProvider>
                          </DashboardLayoutProvider>
                        </NavigationProvider>
                      </VideoCallProvider>
                    </EnhancedHelpProvider>
                  </ModalsProvider>
                </AIToolsProvider>
              </WhitelabelProvider>
            </ThemeProvider>
          </RoleProvider>
        </TenantProvider>
      </AuthProvider>
    </QueryClientProvider>
=======
function App() {
  // Initialize universal data sync
  useEffect(() => {
    console.log('🚀 Starting Universal Data Sync System');
    universalDataSync.initialize();

    return () => {
      universalDataSync.destroy();
    };
  }, []);

  return (
    <QueryClientProvider client={queryClient}>
      <AuthProvider>
        <ThemeProvider>
          <TenantProvider>
            <WhitelabelProvider>
              <AIToolsProvider>
                <ModalsProvider>
                  <EnhancedHelpProvider>
                    <VideoCallProvider>
                      <NavigationProvider>
                        <DashboardLayoutProvider>
                          <AIProvider>
                            <RoleProvider>
                              <AppContent />
                            </RoleProvider>
                          </AIProvider>
                        </DashboardLayoutProvider>
                      </NavigationProvider>
                    </VideoCallProvider>
                  </EnhancedHelpProvider>
                </ModalsProvider>
              </AIToolsProvider>
            </WhitelabelProvider>
          </TenantProvider>
        </ThemeProvider>
      </AuthProvider>
    </QueryClientProvider>
  );
}

// AppContent component with all the routing logic
function AppContent() {
  const { user, loading } = useAuth();
  const [darkMode, setDarkMode] = useDarkMode();

  if (loading) {
    return <AuthLoadingScreen />;
  }

  return (
    <div className="min-h-screen bg-gray-50 dark:bg-gray-900">
      <LinkRedirect />
      <RemoteAppRefreshManager />
      <Suspense fallback={<LoadingSpinner message="Loading page..." size="lg" />}>
        <Routes>
          {/* Landing page as root - no navbar */}
          <Route path="/" element={<LandingPage />} />

          {/* Auth pages */}
          <Route path="/auth/login" element={<Login />} />
          <Route path="/auth/forgot-password" element={<ForgotPassword />} />
          <Route path="/auth/reset-password" element={<ResetPassword />} />
          <Route path="/dev-bypass" element={<DevBypassPage />} />
          <Route path="/signin" element={<SignInPage />} />
          <Route path="/signup" element={<SignUpPage />} />
          <Route path="/voice-profiles" element={<VoiceProfiles />} />

          {/* Core pages */}
          <Route
            path="/system-overview"
            element={
              <ProtectedRoute>
                <Navbar />
                <SystemOverview />
              </ProtectedRoute>
            }
          />
          <Route
            path="/dashboard"
            element={
              <ProtectedRoute>
                <Navbar />
                <Dashboard />
              </ProtectedRoute>
            }
          />
          <Route
            path="/analytics"
            element={
              <ProtectedRoute>
                <Navbar />
                <Analytics />
              </ProtectedRoute>
            }
          />
          <Route
            path="/ai-integration"
            element={
              <ProtectedRoute>
                <Navbar />
                <AIIntegration />
              </ProtectedRoute>
            }
          />

          {/* White Label Customization */}
          <Route
            path="/white-label"
            element={
              <ProtectedRoute>
                <Navbar />
                <WhiteLabelCustomization />
              </ProtectedRoute>
            }
          />
          
          {/* White Label Management Routes */}
          <Route
            path="/white-label-management"
            element={
              <ProtectedRoute>
                <Navbar />
                <WhiteLabelManagementDashboard />
              </ProtectedRoute>
            }
          />
          <Route
            path="/package-builder"
            element={
              <ProtectedRoute>
                <Navbar />
                <WhiteLabelPackageBuilder />
              </ProtectedRoute>
            }
          />
          <Route
            path="/revenue-sharing"
            element={
              <ProtectedRoute>
                <Navbar />
                <RevenueSharingPage />
              </ProtectedRoute>
            }
          />
          <Route
            path="/partner-dashboard"
            element={
              <ProtectedRoute>
                <Navbar />
                <PartnerDashboard />
              </ProtectedRoute>
            }
          />
          <Route
            path="/partner-onboarding"
            element={
              <ProtectedRoute>
                <Navbar />
                <PartnerOnboardingPage />
              </ProtectedRoute>
            }
          />

          {/* AI Goals */}
          <Route
            path="/ai-goals"
            element={
              <ProtectedRoute>
                <Navbar />
                <AIGoalsWithRemote />
              </ProtectedRoute>
            }
          />

          {/* AI Tools */}
          <Route
            path="/ai-tools"
            element={
              <ProtectedRoute>
                <Navbar />
                <AITools />
              </ProtectedRoute>
            }
          />

          {/* AI Assistants */}
          <Route
            path="/assistants"
            element={
              <ProtectedRoute>
                <Navbar />
                <AssistantsDashboard />
              </ProtectedRoute>
            }
          />

          {/* Tasks */}
          <Route
            path="/tasks"
            element={
              <ProtectedRoute>
                <Navbar />
                <TasksNew />
              </ProtectedRoute>
            }
          />

          {/* Appointments */}
          <Route
            path="/appointments"
            element={
              <ProtectedRoute>
                <Navbar />
                <Appointments />
              </ProtectedRoute>
            }
          />

          {/* Communication */}
          <Route
            path="/communication"
            element={
              <ProtectedRoute>
                <Navbar />
                <Communication />
              </ProtectedRoute>
            }
          />

          {/* Analytics Remote Routes */}
          <Route
            path="/analytics-remote"
            element={
              <ProtectedRoute>
                <Navbar />
                <AnalyticsRemotePage />
              </ProtectedRoute>
            }
          />

          {/* Communication and CRM Tools */}
          <Route
            path="/appointments"
            element={
              <ProtectedRoute>
                <Navbar />
                <Appointments />
              </ProtectedRoute>
            }
          />
          <Route
            path="/video-email"
            element={
              <ProtectedRoute>
                <Navbar />
                <PlaceholderPage title="Video Email" description="Video email functionality coming soon..." />
              </ProtectedRoute>
            }
          />
          <Route
            path="/text-messages"
            element={
              <ProtectedRoute>
                <Navbar />
                <TextMessages />
              </ProtectedRoute>
            }
          />
          <Route
            path="/phone-system"
            element={
              <ProtectedRoute>
                <Navbar />
                <PhoneSystem />
              </ProtectedRoute>
            }
          />
          <Route
            path="/invoicing"
            element={
              <ProtectedRoute>
                <Navbar />
                <Invoicing />
              </ProtectedRoute>
            }
          />
          <Route
            path="/lead-automation"
            element={
              <ProtectedRoute>
                <Navbar />
                <PlaceholderPage title="Lead Automation" description="AI-powered lead automation tools coming soon..." />
              </ProtectedRoute>
            }
          />
          <Route
            path="/circle-prospecting"
            element={
              <ProtectedRoute>
                <Navbar />
                <PlaceholderPage title="Circle Prospecting" description="Circle prospecting tools coming soon..." />
              </ProtectedRoute>
            }
          />
          <Route
            path="/forms"
            element={
              <ProtectedRoute>
                <Navbar />
                <FormsAndSurveys />
              </ProtectedRoute>
            }
          />
          <Route
            path="/business-analysis"
            element={
              <ProtectedRoute>
                <Navbar />
                <BusinessAnalysis />
              </ProtectedRoute>
            }
          />
          <Route
            path="/content-library"
            element={
              <ProtectedRoute>
                <Navbar />
                <ContentLibrary />
              </ProtectedRoute>
            }
          />
          <Route
            path="/voice-profiles"
            element={
              <ProtectedRoute>
                <Navbar />
                <VoiceProfiles />
              </ProtectedRoute>
            }
          />
          <Route
            path="/communication-hub"
            element={
              <ProtectedRoute>
                <Navbar />
                <CommunicationHub />
              </ProtectedRoute>
            }
          />

          {/* Business Intelligence and Remote Apps */}
          <Route
            path="/business-intel"
            element={
              <ProtectedRoute>
                <Navbar />
                <BusinessIntelPage />
              </ProtectedRoute>
            }
          />
          <Route
            path="/intel"
            element={
              <ProtectedRoute>
                <Navbar />
                <IntelPage />
              </ProtectedRoute>
            }
          />
          <Route
            path="/wl"
            element={
              <ProtectedRoute>
                <Navbar />
                <WLPage />
              </ProtectedRoute>
            }
          />

          {/* Admin Routes */}
          <Route
            path="/admin"
            element={
              <ProtectedRoute>
                <Navbar />
                <AdminDashboard />
              </ProtectedRoute>
            }
          />

          {/* Sales Intelligence Routes */}
          <Route
            path="/pipeline-intelligence"
            element={
              <ProtectedRoute>
                <Navbar />
                <PlaceholderPage title="Pipeline Intelligence" description="Advanced pipeline analytics and intelligence..." />
              </ProtectedRoute>
            }
          />
          <Route
            path="/deal-risk-monitor"
            element={
              <ProtectedRoute>
                <Navbar />
                <PlaceholderPage title="Deal Risk Monitor" description="Monitor and analyze deal risks in real-time..." />
              </ProtectedRoute>
            }
          />
          <Route
            path="/smart-conversion-insights"
            element={
              <ProtectedRoute>
                <Navbar />
                <PlaceholderPage title="Smart Conversion Insights" description="AI-powered conversion optimization insights..." />
              </ProtectedRoute>
            }
          />
          <Route
            path="/pipeline-health-dashboard"
            element={
              <ProtectedRoute>
                <Navbar />
                <PlaceholderPage title="Pipeline Health Dashboard" description="Comprehensive pipeline health monitoring..." />
              </ProtectedRoute>
            }
          />
          <Route
            path="/sales-cycle-analytics"
            element={
              <ProtectedRoute>
                <Navbar />
                <PlaceholderPage title="Sales Cycle Analytics" description="Analyze and optimize your sales cycles..." />
              </ProtectedRoute>
            }
          />
          <Route
            path="/win-rate-intelligence"
            element={
              <ProtectedRoute>
                <Navbar />
                <WinRateIntelligence />
              </ProtectedRoute>
            }
          />
          <Route
            path="/ai-sales-forecast"
            element={
              <ProtectedRoute>
                <Navbar />
                <AISalesForecast />
              </ProtectedRoute>
            }
          />
          <Route
            path="/live-deal-analysis"
            element={
              <ProtectedRoute>
                <Navbar />
                <LiveDealAnalysis />
              </ProtectedRoute>
            }
          />
          <Route
            path="/competitor-insights"
            element={
              <ProtectedRoute>
                <Navbar />
                <CompetitorInsights />
              </ProtectedRoute>
            }
          />
          <Route
            path="/revenue-intelligence"
            element={
              <ProtectedRoute>
                <Navbar />
                <RevenueIntelligence />
              </ProtectedRoute>
            }
          />

          {/* Contacts and Pipeline Routes */}
          <Route
            path="/contacts"
            element={
              <ProtectedRoute>
                <Navbar />
                <ContactsWorking />
              </ProtectedRoute>
            }
          />
          <Route
            path="/pipeline"
            element={
              <ProtectedRoute>
                <Navbar />
                <PipelinePage />
              </ProtectedRoute>
            }
          />

          {/* Feature showcase routes */}
          <Route path="/features/ai-tools" element={<AiToolsFeaturePage />} />
          <Route path="/features/contacts" element={<ContactsFeaturePage />} />
          <Route path="/features/pipeline" element={<PipelineFeaturePage />} />
          <Route path="/features/ai-assistant" element={<AiAssistantFeaturePage />} />
          <Route path="/features/vision-analyzer" element={<VisionAnalyzerFeaturePage />} />
          <Route path="/features/image-generator" element={<ImageGeneratorFeaturePage />} />
          <Route path="/features/function-assistant" element={<FunctionAssistantFeaturePage />} />
          <Route path="/features/speech-to-text" element={<SemanticSearchFeaturePage />} />

          {/* Remote App Routes */}
          <Route
            path="/funnelcraft-ai"
            element={
              <ProtectedRoute>
                <Navbar />
                <FunnelCraftPage />
              </ProtectedRoute>
            }
          />
          <Route
            path="/smartcrm-closer"
            element={
              <ProtectedRoute>
                <Navbar />
                <SmartCRMPage />
              </ProtectedRoute>
            }
          />
          <Route
            path="/content-ai"
            element={
              <ProtectedRoute>
                <Navbar />
                <ContentAIPage />
              </ProtectedRoute>
            }
          />

          {/* Fallback */}
          <Route path="*" element={<Navigate to="/" replace />} />
        </Routes>
      </Suspense>
      
      {/* Toaster for notifications */}
      <Toaster />
      
      {/* ElevenLabs widgets removed to prevent performance issues */}
    </div>
>>>>>>> bedfbb2f
  );
}

export default App;<|MERGE_RESOLUTION|>--- conflicted
+++ resolved
@@ -1,13 +1,7 @@
 // src/App.tsx
 
-<<<<<<< HEAD
-import React, { Suspense, lazy, useEffect, useState } from 'react';
-import { Routes, Route, Navigate } from 'react-router-dom';
-import { DragDropContext, Droppable, DropResult } from '@hello-pangea/dnd';
-=======
 import { Suspense, lazy, useEffect, useState } from 'react';
 import { Routes, Route, Navigate } from 'react-router-dom';
->>>>>>> bedfbb2f
 import { QueryClientProvider } from '@tanstack/react-query';
 import { queryClient } from './lib/queryClient';
 import { ThemeProvider } from './contexts/ThemeContext';
@@ -22,12 +16,7 @@
 import { AIProvider } from './contexts/AIContext';
 import { AuthProvider, useAuth } from './contexts/AuthContext';
 import { RoleProvider } from './components/RoleBasedAccess';
-<<<<<<< HEAD
-import { NavbarPositionProvider, useNavbarPosition } from './contexts/NavbarPositionContext';
-=======
->>>>>>> bedfbb2f
 import Navbar from './components/Navbar';
-import { EdgeZones } from './components/EdgeZones';
 import { LoadingSpinner } from './components/ui/LoadingSpinner';
 import RemoteAppRefreshManager from './components/RemoteAppRefreshManager';
 import { universalDataSync } from './services/universalDataSync';
@@ -207,566 +196,6 @@
   return [isDark, setIsDark];
 };
 
-<<<<<<< HEAD
-// Inner component that has access to navbar position context
-const AppContent: React.FC = () => {
-  const { position, setPosition } = useNavbarPosition();
-
-  const handleDragEnd = (result: DropResult) => {
-    const { destination, source } = result;
-
-    if (!destination) return;
-
-    // If dropped on an edge zone, snap to that position
-    if (destination.droppableId.includes('-edge')) {
-      const newPosition = destination.droppableId.split('-')[0] as 'top' | 'left' | 'right' | 'bottom';
-      setPosition(newPosition);
-    }
-  };
-
-  // Calculate padding based on navbar position
-  const getContentPadding = () => {
-    const isVertical = position === 'left' || position === 'right';
-    const navbarSize = isVertical ? '60px' : '80px'; // Approximate navbar height/width
-
-    switch (position) {
-      case 'top':
-        return { paddingTop: navbarSize };
-      case 'bottom':
-        return { paddingBottom: navbarSize };
-      case 'left':
-        return { paddingLeft: navbarSize };
-      case 'right':
-        return { paddingRight: navbarSize };
-      default:
-        return { paddingTop: navbarSize };
-    }
-  };
-
-  return (
-    <DragDropContext onDragEnd={handleDragEnd}>
-      <div className="min-h-screen bg-gray-50 dark:bg-gray-900" style={getContentPadding()}>
-        <Navbar />
-        <EdgeZones onDragEnd={handleDragEnd} />
-        <LinkRedirect />
-        <Suspense fallback={<LoadingSpinner message="Loading page..." size="lg" />}>
-          <Routes>
-                          {/* Redirect root to dashboard */}
-                          <Route path="/" element={<Navigate to="/dashboard" replace />} />
-
-                          {/* Auth pages */}
-                          <Route
-                            path="/auth/login"
-                            element={<Login />}
-                          />
-                          <Route
-                            path="/auth/forgot-password"
-                            element={<ForgotPassword />}
-                          />
-                          <Route
-                            path="/auth/reset-password"
-                            element={<ResetPassword />}
-                          />
-
-                          {/* Core pages */}
-                          <Route
-                            path="/system-overview"
-                            element={
-                              <ProtectedRoute>
-                                <SystemOverview />
-                              </ProtectedRoute>
-                            }
-                          />
-                          <Route
-                            path="/dashboard"
-                            element={
-                              <ProtectedRoute>
-                                <Dashboard />
-                              </ProtectedRoute>
-                            }
-                          />
-                          <Route
-                            path="/analytics"
-                            element={
-                              <ProtectedRoute>
-                                <Analytics />
-                              </ProtectedRoute>
-                            }
-                          />
-                          <Route
-                            path="/ai-integration"
-                            element={
-                              <ProtectedRoute>
-                                <AIIntegration />
-                              </ProtectedRoute>
-                            }
-                          />
-                          <Route
-                            path="/ai-tools"
-                            element={
-                              <ProtectedRoute>
-                                <AITools />
-                              </ProtectedRoute>
-                            }
-                          />
-                          <Route
-                            path="/pipeline"
-                            element={
-                              <ProtectedRoute>
-                                <PipelinePage />
-                              </ProtectedRoute>
-                            }
-                          />
-                          <Route
-                            path="/remote-pipeline"
-                            element={
-                              <ProtectedRoute>
-                                <RemotePipeline />
-                              </ProtectedRoute>
-                            }
-                          />
-                          <Route
-                            path="/mobile"
-                            element={
-                              <ProtectedRoute>
-                                <MobileResponsiveness />
-                              </ProtectedRoute>
-                            }
-                          />
-
-                          {/* Test route for debugging buttons */}
-                          <Route
-                            path="/test-buttons"
-                            element={
-                              <ProtectedRoute>
-                                <SimpleContactsTest />
-                              </ProtectedRoute>
-                            }
-                          />
-
-                          {/* Contacts page - Using Remote Module Federation */}
-                          <Route
-                            path="/contacts"
-                            element={
-                              <ProtectedRoute>
-                                <ContactsWithRemote />
-                              </ProtectedRoute>
-                            }
-                          />
-                          {/* Deep-link: /contacts/:id opens same page and the page handles auto-opening modal */}
-                          <Route
-                            path="/contacts/:id"
-                            element={
-                              <ProtectedRoute>
-                                <ContactsWithRemote />
-                              </ProtectedRoute>
-                            }
-                          />
-                          {/* Legacy contacts route for fallback */}
-                          <Route
-                            path="/contacts-legacy"
-                            element={
-                              <ProtectedRoute>
-                                <Contacts />
-                              </ProtectedRoute>
-                            }
-                          />
-
-                          {/* Tasks & Calendar */}
-                          <Route
-                            path="/tasks"
-                            element={
-                              <ProtectedRoute>
-                                <TasksNew />
-                              </ProtectedRoute>
-                            }
-                          />
-                          {/* Calendar from navbar points here */}
-                          <Route
-                            path="/appointments"
-                            element={
-                              <ProtectedRoute>
-                                <Appointments />
-                              </ProtectedRoute>
-                            }
-                          />
-                          {/* (If you still use the older Tasks page elsewhere) */}
-                          <Route
-                            path="/tasks-legacy"
-                            element={
-                              <ProtectedRoute>
-                                <Tasks />
-                              </ProtectedRoute>
-                            }
-                          />
-
-                          {/* ===== Dropdown: Sales ===== */}
-                          <Route
-                            path="/sales-tools"
-                            element={
-                              <ProtectedRoute>
-                                <SalesTools />
-                              </ProtectedRoute>
-                            }
-                          />
-                          <Route
-                            path="/pipeline-intelligence"
-                            element={
-                              <ProtectedRoute>
-                                <PipelineIntelligence />
-                              </ProtectedRoute>
-                            }
-                          />
-                          <Route
-                            path="/deal-risk-monitor"
-                            element={
-                              <ProtectedRoute>
-                                <DealRiskMonitor />
-                              </ProtectedRoute>
-                            }
-                          />
-                          <Route
-                            path="/smart-conversion-insights"
-                            element={
-                              <ProtectedRoute>
-                                <SmartConversionInsights />
-                              </ProtectedRoute>
-                            }
-                          />
-                          <Route
-                            path="/pipeline-health-dashboard"
-                            element={
-                              <ProtectedRoute>
-                                <PipelineHealthDashboard />
-                              </ProtectedRoute>
-                            }
-                          />
-                          <Route
-                            path="/sales-cycle-analytics"
-                            element={
-                              <ProtectedRoute>
-                                <SalesCycleAnalytics />
-                              </ProtectedRoute>
-                            }
-                          />
-                          <Route
-                            path="/lead-automation"
-                            element={
-                              <ProtectedRoute>
-                                <LeadAutomation />
-                              </ProtectedRoute>
-                            }
-                          />
-                          <Route
-                            path="/circle-prospecting"
-                            element={
-                              <ProtectedRoute>
-                                <CircleProspecting />
-                              </ProtectedRoute>
-                            }
-                          />
-                          {/* Appointments already routed to /appointments above */}
-                          <Route
-                            path="/phone-system"
-                            element={
-                              <ProtectedRoute>
-                                <PhoneSystem />
-                              </ProtectedRoute>
-                            }
-                          />
-                          <Route
-                            path="/invoicing"
-                            element={
-                              <ProtectedRoute>
-                                <Invoicing />
-                              </ProtectedRoute>
-                            }
-                          />
-                          {/* Newly added sales pages */}
-                          <Route
-                            path="/win-rate-intelligence"
-                            element={
-                              <ProtectedRoute>
-                                <WinRateIntelligence />
-                              </ProtectedRoute>
-                            }
-                          />
-                          <Route
-                            path="/ai-sales-forecast"
-                            element={
-                              <ProtectedRoute>
-                                <AISalesForecast />
-                              </ProtectedRoute>
-                            }
-                          />
-                          <Route
-                            path="/live-deal-analysis"
-                            element={
-                              <ProtectedRoute>
-                                <LiveDealAnalysis />
-                              </ProtectedRoute>
-                            }
-                          />
-                          <Route
-                            path="/competitor-insights"
-                            element={
-                              <ProtectedRoute>
-                                <CompetitorInsights />
-                              </ProtectedRoute>
-                            }
-                          />
-                          <Route
-                            path="/revenue-intelligence"
-                            element={
-                              <ProtectedRoute>
-                                <RevenueIntelligence />
-                              </ProtectedRoute>
-                            }
-                          />
-
-                          {/* ===== Dropdown: Tasks ===== */}
-                          <Route
-                            path="/task-automation"
-                            element={<PlaceholderPage title="Task Automation" />}
-                          />
-                          <Route
-                            path="/project-tracker"
-                            element={<PlaceholderPage title="Project Tracker" />}
-                          />
-                          <Route
-                            path="/time-tracking"
-                            element={<PlaceholderPage title="Time Tracking" />}
-                          />
-                          <Route
-                            path="/workflow-builder"
-                            element={<PlaceholderPage title="Workflow Builder" />}
-                          />
-                          <Route
-                            path="/deadline-manager"
-                            element={<PlaceholderPage title="Deadline Manager" />}
-                          />
-
-                          {/* ===== Dropdown: Communication ===== */}
-                          <Route
-                            path="/video-email"
-                            element={
-                              <ProtectedRoute>
-                                <VideoEmail />
-                              </ProtectedRoute>
-                            }
-                          />
-                          <Route
-                            path="/text-messages"
-                            element={
-                              <ProtectedRoute>
-                                <TextMessages />
-                              </ProtectedRoute>
-                            }
-                          />
-                          {/* Email Composer goes to Communication page you already have */}
-                          <Route
-                            path="/email-composer"
-                            element={
-                              <ProtectedRoute>
-                                <Communication />
-                              </ProtectedRoute>
-                            }
-                          />
-                          <Route
-                            path="/communication"
-                            element={
-                              <ProtectedRoute>
-                                <CommunicationHub />
-                              </ProtectedRoute>
-                            }
-                          />
-                          {/* New Communication Routes */}
-                          <Route
-                            path="/activity-analytics"
-                            element={
-                              <ProtectedRoute>
-                                <ActivityAnalytics />
-                              </ProtectedRoute>
-                            }
-                          />
-                          <Route
-                            path="/response-intelligence"
-                            element={
-                              <ProtectedRoute>
-                                <ResponseIntelligence />
-                              </ProtectedRoute>
-                            }
-                          />
-                          <Route
-                            path="/channel-sync-hub"
-                            element={
-                              <ProtectedRoute>
-                                <ChannelSyncHub />
-                              </ProtectedRoute>
-                            }
-                          />
-                          <Route
-                            path="/smart-email-optimizer"
-                            element={
-                              <ProtectedRoute>
-                                <SmartEmailOptimizer />
-                              </ProtectedRoute>
-                            }
-                          />
-                          <Route
-                            path="/sentiment-monitor"
-                            element={
-                              <ProtectedRoute>
-                                <SentimentMonitor />
-                              </ProtectedRoute>
-                            }
-                          />
-                          <Route
-                            path="/comm-performance"
-                            element={
-                              <ProtectedRoute>
-                                <CommPerformance />
-                              </ProtectedRoute>
-                            }
-                          />
-
-                          <Route
-                            path="/campaigns"
-                            element={<PlaceholderPage title="Campaigns" />}
-                          />
-                          <Route
-                            path="/group-calls"
-                            element={<PlaceholderPage title="Group Calls" />}
-                          />
-                          <Route
-                            path="/call-recording"
-                            element={<PlaceholderPage title="Call Recording" />}
-                          />
-                          <Route
-                            path="/in-call-messaging"
-                            element={<PlaceholderPage title="In-Call Messaging" />}
-                          />
-                          <Route
-                            path="/call-analytics"
-                            element={<PlaceholderPage title="Call Analytics" />}
-                          />
-                          <Route
-                            path="/connection-quality"
-                            element={<PlaceholderPage title="Connection Quality Monitor" />}
-                          />
-
-                          {/* ===== Dropdown: Content ===== */}
-                          <Route
-                            path="/content-library"
-                            element={
-                              <ProtectedRoute>
-                                <ContentLibrary />
-                              </ProtectedRoute>
-                            }
-                          />
-                          <Route
-                            path="/voice-profiles"
-                            element={
-                              <ProtectedRoute>
-                                <VoiceProfiles />
-                              </ProtectedRoute>
-                            }
-                          />
-                          <Route
-                            path="/business-analysis"
-                            element={
-                              <ProtectedRoute>
-                                <BusinessAnalysis />
-                              </ProtectedRoute>
-                            }
-                          />
-                          <Route
-                            path="/image-generator"
-                            element={<PlaceholderPage title="Image Generator" />}
-                          />
-                          <Route
-                            path="/forms"
-                            element={
-                              <ProtectedRoute>
-                                <FormsAndSurveys />
-                              </ProtectedRoute>
-                            }
-                          />
-                          <Route
-                            path="/ai-model-demo"
-                            element={<PlaceholderPage title="AI Model Demo" />}
-                          />
-
-                          {/* ===== Apps dropdown internal links ===== */}
-                          <Route
-                            path="/white-label"
-                            element={
-                              <ProtectedRoute>
-                                <WhiteLabelCustomization />
-                              </ProtectedRoute>
-                            }
-                          />
-
-                          {/* Misc / Settings */}
-                          <Route
-                            path="/settings"
-                            element={<PlaceholderPage title="Settings" description="Settings page coming soon" />}
-                          />
-                          <Route
-                            path="/ai-goals"
-                            element={
-                              <ProtectedRoute>
-                                <AIGoalsPage />
-                              </ProtectedRoute>
-                            }
-                          />
-
-                          {/* Feature showcase routes (optional) */}
-                          <Route path="/features/ai-tools" element={<PlaceholderPage title="AI Tools Features" />} />
-                          <Route path="/features/contacts" element={<PlaceholderPage title="Contact Management Features" />} />
-                          <Route path="/features/pipeline" element={<PlaceholderPage title="Pipeline Features" />} />
-
-                          {/* Fallback */}
-                          <Route path="*" element={<Navigate to="/" replace />} />
-          </Routes>
-        </Suspense>
-      </div>
-    </DragDropContext>
-  );
-};
-
-function App() {
-  return (
-    <QueryClientProvider client={queryClient}>
-      <AuthProvider>
-        <TenantProvider>
-          <RoleProvider>
-            <ThemeProvider>
-              <WhitelabelProvider>
-                <AIToolsProvider>
-                  <ModalsProvider>
-                    <EnhancedHelpProvider>
-                      <VideoCallProvider>
-                        <NavigationProvider>
-                          <DashboardLayoutProvider>
-                            <AIProvider>
-                              <NavbarPositionProvider>
-                                <AppContent />
-                              </NavbarPositionProvider>
-                            </AIProvider>
-                          </DashboardLayoutProvider>
-                        </NavigationProvider>
-                      </VideoCallProvider>
-                    </EnhancedHelpProvider>
-                  </ModalsProvider>
-                </AIToolsProvider>
-              </WhitelabelProvider>
-            </ThemeProvider>
-          </RoleProvider>
-        </TenantProvider>
-      </AuthProvider>
-    </QueryClientProvider>
-=======
 function App() {
   // Initialize universal data sync
   useEffect(() => {
@@ -1320,7 +749,6 @@
       
       {/* ElevenLabs widgets removed to prevent performance issues */}
     </div>
->>>>>>> bedfbb2f
   );
 }
 
