--- conflicted
+++ resolved
@@ -251,8 +251,6 @@
 // AppContent component with all the routing logic
 function AppContent() {
   const { user, loading } = useAuth();
-<<<<<<< HEAD
-  const [darkMode, setDarkMode] = useDarkMode();
   const { setPosition } = useNavbarPosition();
 
   // Handle navbar drag end
@@ -267,8 +265,6 @@
       setPosition(position);
     }
   };
-=======
->>>>>>> eef17ef5
 
   if (loading) {
     return <AuthLoadingScreen />;
