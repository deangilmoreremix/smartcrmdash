import { StrictMode } from 'react';
import { createRoot } from 'react-dom/client';
import { BrowserRouter } from 'react-router-dom';
import App from './App.tsx';
import './index.css';

// Fix for "global is not defined" error in browser
if (typeof global === 'undefined') {
  (window as any).global = globalThis;
}

<<<<<<< HEAD
// Client-side diagnostic logging
console.log('=== CLIENT STARTUP DIAGNOSTICS ===');
console.log('VITE_SUPABASE_URL:', import.meta.env.VITE_SUPABASE_URL ? 'configured' : 'missing');
console.log('VITE_SUPABASE_ANON_KEY:', import.meta.env.VITE_SUPABASE_ANON_KEY ? 'configured' : 'missing');
console.log('VITE_OPENAI_API_KEY:', import.meta.env.VITE_OPENAI_API_KEY ? 'configured' : 'missing');
console.log('VITE_GEMINI_API_KEY:', import.meta.env.VITE_GEMINI_API_KEY ? 'configured' : 'missing');
console.log('=== END CLIENT DIAGNOSTICS ===');
=======
// Additional browser compatibility fixes
if (typeof process === 'undefined') {
  (window as any).process = { env: {} };
}

// Polyfill for Node.js modules that might be required by third-party scripts
(window as any).Buffer = (window as any).Buffer || undefined;
(window as any).require = (window as any).require || function() { return {}; };

// Enhanced error boundary for unhandled errors
window.addEventListener('error', (event) => {
  const message = event.message || '';
  const error = event.error;
  
  // Suppress ALL development/third-party errors that cause runtime overlay
  if (message.includes('Script error') || 
      message.includes('Module') ||
      message.includes('stream') ||
      message.includes('Loading') ||
      message.includes('Federation') ||
      error?.message?.includes('No AI providers available') ||
      error?.message?.includes('timeout') ||
      error?.message?.includes('loading') ||
      !error ||
      !message) {
    console.warn('🚨 Suppressed error to prevent runtime overlay:', message || error?.message || 'Unknown error');
    event.preventDefault();
    return false;
  }
});

window.addEventListener('unhandledrejection', (event) => {
  const reason = event.reason?.toString() || event.reason?.message || '';
  
  // Suppress ALL promise rejections that cause runtime overlay
  if (reason.includes('Module externalized') ||
      reason.includes('No AI providers available') ||
      reason.includes('stream') ||
      reason.includes('timeout') ||
      reason.includes('loading') ||
      reason.includes('Failed to load') ||
      !event.reason ||
      !reason) {
    console.warn('🚨 Suppressed promise rejection to prevent runtime overlay:', reason || 'Unknown rejection');
    event.preventDefault();
    return false;
  }
});

// Additional global error handler for non-error objects
window.onerror = function(message, source, lineno, colno, error) {
  console.warn('🚨 Global onerror caught:', { message, source, error });
  return true; // Prevent default error handling
};

// Enhanced error handler to catch ALL thrown objects (including non-Error objects)
const originalError = console.error;
console.error = function(...args) {
  // Only log actual errors to console, suppress development/third-party errors
  const message = args[0]?.toString() || '';
  if (message.includes('uncaught exception') ||
      message.includes('Script error') ||
      message.includes('Module') ||
      message.includes('stream') ||
      message.includes('No AI providers') ||
      message.includes('loading') ||
      message.includes('timeout')) {
    console.warn('🚨 Suppressed console.error to prevent runtime overlay:', ...args);
    return;
  }
  originalError.apply(console, args);
};

// Override any exception handlers that might show runtime overlays
if (typeof window !== 'undefined') {
  // Prevent all runtime error overlays by suppressing uncaught exceptions
  window.addEventListener('unhandledrejection', (event) => {
    console.warn('🚨 Prevented unhandledrejection overlay:', event.reason);
    event.preventDefault();
    return false;
  }, true);
  
  window.addEventListener('error', (event) => {
    console.warn('🚨 Prevented error overlay:', event.error || event.message);
    event.preventDefault(); 
    event.stopPropagation();
    return false;
  }, true);

  // Disable Vite's runtime error overlay specifically
  if (import.meta.env.DEV) {
    // Override Vite's error overlay by preventing it from being created
    const style = document.createElement('style');
    style.textContent = `
      vite-error-overlay {
        display: none !important;
      }
      [data-vite-error-overlay] {
        display: none !important;
      }
    `;
    document.head.appendChild(style);
    
    // Remove any existing error overlays
    const removeOverlays = () => {
      document.querySelectorAll('vite-error-overlay').forEach(el => el.remove());
      document.querySelectorAll('[data-vite-error-overlay]').forEach(el => el.remove());
    };
    
    // Run periodically to catch any overlays that appear
    setInterval(removeOverlays, 100);
    removeOverlays();
  }
}
>>>>>>> bedfbb2f

createRoot(document.getElementById('root')!).render(
  <StrictMode>
    <BrowserRouter>
      <App />
    </BrowserRouter>
  </StrictMode>
);<|MERGE_RESOLUTION|>--- conflicted
+++ resolved
@@ -9,15 +9,6 @@
   (window as any).global = globalThis;
 }
 
-<<<<<<< HEAD
-// Client-side diagnostic logging
-console.log('=== CLIENT STARTUP DIAGNOSTICS ===');
-console.log('VITE_SUPABASE_URL:', import.meta.env.VITE_SUPABASE_URL ? 'configured' : 'missing');
-console.log('VITE_SUPABASE_ANON_KEY:', import.meta.env.VITE_SUPABASE_ANON_KEY ? 'configured' : 'missing');
-console.log('VITE_OPENAI_API_KEY:', import.meta.env.VITE_OPENAI_API_KEY ? 'configured' : 'missing');
-console.log('VITE_GEMINI_API_KEY:', import.meta.env.VITE_GEMINI_API_KEY ? 'configured' : 'missing');
-console.log('=== END CLIENT DIAGNOSTICS ===');
-=======
 // Additional browser compatibility fixes
 if (typeof process === 'undefined') {
   (window as any).process = { env: {} };
@@ -132,7 +123,6 @@
     removeOverlays();
   }
 }
->>>>>>> bedfbb2f
 
 createRoot(document.getElementById('root')!).render(
   <StrictMode>
