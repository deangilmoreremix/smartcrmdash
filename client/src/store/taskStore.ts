--- conflicted
+++ resolved
@@ -1,27 +1,5 @@
 import { create } from 'zustand';
 import { persist } from 'zustand/middleware';
-<<<<<<< HEAD
-import {
-  Task,
-  SubTask,
-  TaskAttachment,
-  TaskReminder,
-  TaskTemplate,
-  Activity,
-  TaskMetrics,
-  CalendarEvent,
-  TaskFilter,
-  TaskPriority,
-  TaskStatus
-} from '../types/task';
-
-interface TaskFilters {
-  searchTerm?: string;
-  priorities?: TaskPriority[];
-  isOverdue?: boolean;
-  isDueToday?: boolean;
-}
-=======
 import { 
   Task, 
   SubTask, 
@@ -37,7 +15,6 @@
 type TaskPriority = Task['priority'];
 type TaskStatus = Task['status'];
 type ActivityFilter = TaskFilter;
->>>>>>> bedfbb2f
 
 interface TaskStore {
   // State
@@ -48,33 +25,19 @@
   analytics: TaskMetrics;
 
   // Filter states
-  statusFilter: Task['status'] | 'all';
-  priorityFilter: Task['priority'] | 'all';
+  statusFilter: TaskStatus | 'all';
+  priorityFilter: TaskPriority | 'all';
   assigneeFilter: string | 'all';
   dueDateFilter: 'all' | 'overdue' | 'today' | 'week' | 'month';
   searchQuery: string;
-<<<<<<< HEAD
-  activityFilter: TaskFilter;
-  filters: TaskFilter;
-  selectedTask: Task | null;
-  
-=======
   activityFilter: ActivityFilter;
 
->>>>>>> bedfbb2f
   // Actions - Tasks
   addTask: (task: Omit<Task, 'id' | 'createdAt' | 'updatedAt'>) => void;
   updateTask: (id: string, updates: Partial<Task>) => void;
   deleteTask: (id: string) => void;
   getTask: (id: string) => Task | undefined;
 
-<<<<<<< HEAD
-  // Filter actions
-  setFilters: (filters: Partial<TaskFilter>) => void;
-  setSelectedTask: (task: Task | null) => void;
-  
-=======
->>>>>>> bedfbb2f
   // Computed properties
   getFilteredTasks: () => Task[];
   getTasksByStatus: (status: TaskStatus) => Task[];
@@ -91,18 +54,16 @@
       analytics: {
         totalTasks: 0,
         completedTasks: 0,
-        pendingTasks: 0,
         overdueTasks: 0,
+        tasksCreatedToday: 0,
         tasksCompletedToday: 0,
-        tasksCompletedThisWeek: 0,
-        tasksCompletedThisMonth: 0,
         averageCompletionTime: 0,
+        productivityScore: 0,
+        upcomingDeadlines: 0,
+        tasksByPriority: { low: 0, medium: 0, high: 0 },
+        tasksByStatus: { pending: 0, 'in-progress': 0, completed: 0, cancelled: 0, overdue: 0 },
         completionRate: 0,
-        tasksByType: {} as Record<Task['type'], number>,
-        tasksByPriority: { low: 0, medium: 0, high: 0, urgent: 0 },
-        tasksByStatus: { pending: 0, 'in-progress': 0, completed: 0, cancelled: 0, overdue: 0 },
-        tasksByUser: {},
-        productivityScore: 0
+        trendsData: []
       },
 
       // Filter initial states
@@ -113,16 +74,10 @@
       searchQuery: '',
       activityFilter: {
         types: [],
-        dateRange: undefined,
+        dateRange: null,
         users: []
       },
-<<<<<<< HEAD
-      filters: {},
-      selectedTask: null,
-      
-=======
-
->>>>>>> bedfbb2f
+
       // Task actions
       addTask: (taskData) => {
         const newTask: Task = {
@@ -319,29 +274,12 @@
         startOfWeek.setHours(0, 0, 0, 0);
         const endOfWeek = new Date(startOfWeek.getTime() + 7 * 24 * 60 * 60 * 1000);
 
-<<<<<<< HEAD
-        return get().tasks.filter(task =>
-          task.dueDate &&
-          new Date(task.dueDate) >= startOfWeek &&
-=======
         return get().tasks.filter(task => 
           task.dueDate && 
           new Date(task.dueDate) >= startOfWeek && 
->>>>>>> bedfbb2f
           new Date(task.dueDate) < endOfWeek &&
           task.status !== 'completed'
         );
-      },
-
-      // Filter actions
-      setFilters: (newFilters) => {
-        set((state) => ({
-          filters: { ...state.filters, ...newFilters }
-        }));
-      },
-
-      setSelectedTask: (task) => {
-        set({ selectedTask: task });
       }
     }),
     {
