--- conflicted
+++ resolved
@@ -513,7 +513,7 @@
         const contact = await contactAPIService.getContact(id);
         contacts.push(contact);
       } catch (error) {
-        logger.warn(`Could not fetch contact ${id}`, { error: (error as Error).message });
+        logger.warn(`Could not fetch contact ${id}`, { error });
       }
     }
     return contacts;
@@ -522,20 +522,7 @@
   private async getDealsById(dealIds: string[]): Promise<any[]> {
     // Use your existing deal service
     const { dealService } = await import('./dealService-updated');
-<<<<<<< HEAD
-    const deals = [];
-    for (const id of dealIds) {
-      try {
-        const deal = await dealService.getDeal(id);
-        deals.push(deal);
-      } catch (error) {
-        logger.warn(`Could not fetch deal ${id}`, { error: (error as Error).message });
-      }
-    }
-    return deals;
-=======
     return await dealService.getDealsById(dealIds);
->>>>>>> eef17ef5
   }
 
   // Result processing methods
@@ -559,20 +546,10 @@
 
           // Update contact with enrichment data
           await contactAPIService.updateContact(contactId, {
-<<<<<<< HEAD
-            customFields: {
-              [`ai_${analysisType}_analysis`]: enrichmentData,
-              lastEnriched: new Date().toISOString()
-            }
-          });
-        } catch (error) {
-          logger.error(`Failed to parse or update contact ${contactId} with enrichment data: ${(error as Error).message}`);
-=======
             [`ai_${analysisType}_analysis`]: enrichmentData
           });
         } catch (error) {
           logger.error(`Failed to parse or update contact ${contactId} with enrichment data (customId: ${customId})`, { error });
->>>>>>> eef17ef5
         }
       }
     }
@@ -616,29 +593,12 @@
         try {
           const analysis = JSON.parse(result.response.choices[0].message.content);
 
-<<<<<<< HEAD
-          // Get the current deal to access its customFields
-          const deal = await dealService.getDeal(dealId);
-
-          await dealService.updateDeal(dealId, {
-            customFields: {
-              ...deal.customFields,
-              aiAnalysis: analysis,
-              riskScore: analysis.riskScore,
-              nextActions: analysis.nextActions,
-              lastAnalyzed: new Date().toISOString()
-            }
-          });
-        } catch (error) {
-          logger.error(`Failed to parse or update deal ${dealId} with analysis data: ${(error as Error).message}`);
-=======
           // Note: AI analysis data would be stored if the Deal interface supported it
           await dealService.updateDeal(dealId, {
             // Store analysis data in available fields or extend Deal interface as needed
           });
         } catch (error) {
           logger.error(`Failed to parse or update deal ${dealId} with analysis data (customId: ${customId})`, { error });
->>>>>>> eef17ef5
         }
       }
     }
@@ -661,23 +621,12 @@
         try {
           const socialInsights = JSON.parse(result.response.choices[0].message.content);
 
-<<<<<<< HEAD
-          await contactAPIService.updateContact(contactId, {
-            customFields: {
-              socialInsights: socialInsights,
-              lastSocialResearch: new Date().toISOString()
-            }
-          });
-        } catch (error) {
-          logger.error(`Failed to parse or update contact ${contactId} with social insights: ${(error as Error).message}`);
-=======
           // Note: Social insights would be stored if the Contact interface supported it
           await contactAPIService.updateContact(contactId, {
             // Store social insights in available fields or extend Contact interface as needed
           });
         } catch (error) {
           logger.error(`Failed to parse or update contact ${contactId} with social insights (customId: ${customId})`, { error });
->>>>>>> eef17ef5
         }
       }
     }
