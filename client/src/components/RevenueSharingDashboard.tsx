import { useState, useEffect } from 'react';
import { useTheme } from '../contexts/ThemeContext';
import { BarChart, Bar, XAxis, YAxis, CartesianGrid, Tooltip, ResponsiveContainer, LineChart, Line, PieChart, Pie, Cell } from 'recharts';
import { Building2, Users, DollarSign, TrendingUp, Calendar, Settings, Plus, Eye, Edit, Award, Upload, X, FileText, AlertCircle, CheckCircle, Save, Sun, Moon } from 'lucide-react';
import { useQuery } from '@tanstack/react-query';
import { Dialog, DialogContent, DialogHeader, DialogTitle } from '@/components/ui/dialog';
import { Button } from '@/components/ui/button';
import { Input } from '@/components/ui/input';
import { Label } from '@/components/ui/label';
import { Textarea } from '@/components/ui/textarea';
import { Select, SelectContent, SelectItem, SelectTrigger, SelectValue } from '@/components/ui/select';

interface PartnerStats {
  totalCustomers: number;
  activeCustomers: number;
  totalRevenue: number;
  monthlyRevenue: number;
  customerGrowthRate: number;
}

interface Partner {
  id: string;
  companyName: string;
  contactName: string;
  contactEmail: string;
  status: 'pending' | 'active' | 'suspended' | 'terminated';
  tier: string;
  commissionRate: string;
  totalRevenue: string;
  totalCommissions: string;
  customerCount: number;
}

interface RevenueAnalytics {
  totalRevenue: number;
  totalCommissions: number;
  totalPartners: number;
  activePartners: number;
  totalCustomers: number;
  averageCommissionRate: number;
  monthlyGrowth: number;
  topPerformingTier: string;
  metrics: {
    revenue: {
      current: number;
      previousMonth: number;
      growth: number;
    };
    commissions: {
      current: number;
      previousMonth: number;
      growth: number;
    };
    partners: {
      current: number;
      previousMonth: number;
      growth: number;
    };
  };
}

export default function RevenueSharingDashboard() {
  const { isDark, toggleTheme } = useTheme();
  const [activeTab, setActiveTab] = useState('overview');
  const [isLoading, setIsLoading] = useState(false);

  // Enhanced with database connectivity - fetching real data from Supabase
  const { data: analytics, isLoading: analyticsLoading } = useQuery<RevenueAnalytics>({
    queryKey: ['/api/revenue/analytics'],
    queryFn: async () => {
      const response = await fetch('/api/revenue/analytics', {
        credentials: 'include',
        headers: { 'Content-Type': 'application/json' }
      });
      if (!response.ok) {
        throw new Error(`HTTP error! status: ${response.status}`);
      }
      return response.json();
    },
    refetchInterval: 30000,
  });

  const { data: partners, isLoading: partnersLoading } = useQuery<Partner[]>({
    queryKey: ['/api/partners'],
    queryFn: async () => {
      const response = await fetch('/api/partners', {
        credentials: 'include',
        headers: { 'Content-Type': 'application/json' }
      });
      if (!response.ok) {
        throw new Error(`HTTP error! status: ${response.status}`);
      }
      return response.json();
    },
    refetchInterval: 30000,
  });

  const [showCreateModal, setShowCreateModal] = useState(false);
  const [showBulkImportModal, setShowBulkImportModal] = useState(false);
  const [createFormData, setCreateFormData] = useState({
    companyName: '',
    contactName: '',
    contactEmail: '',
    phone: '',
    website: '',
    businessType: '',
    tier: 'bronze',
    commissionRate: '15',
    contractTerms: '',
    notes: ''
  });

  const createNewPartner = async (formData: any) => {
    try {
      const response = await fetch('/api/partners', {
        method: 'POST',
        headers: { 'Content-Type': 'application/json' },
        body: JSON.stringify(formData),
      });

      if (response.ok) {
        setShowCreateModal(false);
        setCreateFormData({
          companyName: '',
          contactName: '',
          contactEmail: '',
          phone: '',
          website: '',
          businessType: '',
          tier: 'bronze',
          commissionRate: '15',
          contractTerms: '',
          notes: ''
        });
        // Refresh data
        window.location.reload();
      }
    } catch (error) {
      alert('Failed to create partner');
    }
  };

  // Sample chart data - Enhanced with more realistic data
  const revenueData = [
    { month: 'Jan', revenue: 42000, commissions: 8400, customers: 28 },
    { month: 'Feb', revenue: 48000, commissions: 9600, customers: 32 },
    { month: 'Mar', revenue: 52000, commissions: 10400, customers: 35 },
    { month: 'Apr', revenue: 58000, commissions: 11600, customers: 41 },
    { month: 'May', revenue: 65000, commissions: 13000, customers: 48 },
    { month: 'Jun', revenue: 72000, commissions: 14400, customers: 52 },
  ];

  const tierDistribution = [
    { name: 'Bronze', value: 40, color: '#CD7F32' },
    { name: 'Silver', value: 35, color: '#C0C0C0' },
    { name: 'Gold', value: 20, color: '#FFD700' },
    { name: 'Platinum', value: 5, color: '#E5E4E2' },
  ];

  if (analyticsLoading || partnersLoading) {
    return (
      <div className="min-h-screen bg-gray-50 dark:bg-gray-900 flex items-center justify-center">
        <div className="text-center">
          <div className="animate-spin rounded-full h-12 w-12 border-b-2 border-blue-600 mx-auto mb-4"></div>
          <p className="text-gray-600 dark:text-gray-300">Loading partner data...</p>
        </div>
      </div>
    );
  }

  // Use real data from database if available, fallback to sample data for demonstration
  const currentAnalytics = analytics || {
    totalRevenue: 485000,
    totalCommissions: 97000,
    totalPartners: 24,
    activePartners: 22,
    totalCustomers: 156,
    averageCommissionRate: 0.20,
    monthlyGrowth: 0.12,
    topPerformingTier: 'gold',
    metrics: {
      revenue: { current: 485000, previousMonth: 445000, growth: 0.09 },
      commissions: { current: 97000, previousMonth: 89000, growth: 0.09 },
      partners: { current: 24, previousMonth: 23, growth: 0.04 }
    }
  };

  const currentPartners = partners || [];

  return (
    <div className={`h-full ${isDark ? 'bg-gray-900' : 'bg-white'}`}>
      {/* Header - Matching original design pattern */}
      <div className="bg-white dark:bg-gray-800 shadow-sm border-b">
        <div className="max-w-7xl mx-auto px-4 sm:px-6 lg:px-8">
          <div className="flex justify-between items-center py-6">
            <div>
              <h1 className="text-2xl font-bold text-gray-900 dark:text-white">
                Revenue Sharing Dashboard
              </h1>
              <p className="text-gray-600 dark:text-gray-300">
                Manage partner network and track revenue performance
              </p>
            </div>
            <div className="flex gap-3">
              <button
                onClick={toggleTheme}
<<<<<<< HEAD
                className="bg-gray-600 hover:bg-gray-700 text-white px-4 py-2 rounded-lg flex items-center gap-2"
                title={isDark ? 'Switch to Light Mode' : 'Switch to Dark Mode'}
=======
                className="bg-gray-100 dark:bg-gray-700 hover:bg-gray-200 dark:hover:bg-gray-600 text-gray-700 dark:text-gray-300 px-4 py-2 rounded-lg flex items-center gap-2 transition-colors duration-200"
>>>>>>> eef17ef5
                data-testid="button-theme-toggle"
              >
                {isDark ? <Sun className="h-4 w-4" /> : <Moon className="h-4 w-4" />}
                {isDark ? 'Light' : 'Dark'}
              </button>
              <button
                onClick={() => setShowBulkImportModal(true)}
                className="bg-green-600 hover:bg-green-700 text-white px-4 py-2 rounded-lg flex items-center gap-2"
                data-testid="button-bulk-import"
              >
                <Upload className="h-4 w-4" />
                Bulk Import
              </button>
              <button
                onClick={() => setShowCreateModal(true)}
                className="bg-blue-600 hover:bg-blue-700 text-white px-4 py-2 rounded-lg flex items-center gap-2"
                data-testid="button-add-partner"
              >
                <Plus className="h-4 w-4" />
                Add Partner
              </button>
            </div>
          </div>
        </div>
      </div>

      <div className="max-w-7xl mx-auto px-4 sm:px-6 lg:px-8 py-8 pb-20">
        {/* Navigation Tabs - Matching original pattern */}
        <div className="border-b border-gray-200 dark:border-gray-700 mb-8">
          <nav className="-mb-px flex space-x-8">
            {[
              { id: 'overview', label: 'Overview', icon: BarChart },
              { id: 'partners', label: 'Partners', icon: Users },
              { id: 'commissions', label: 'Commissions', icon: DollarSign },
              { id: 'analytics', label: 'Analytics', icon: TrendingUp },
            ].map((tab) => (
              <button
                key={tab.id}
                onClick={() => setActiveTab(tab.id)}
                className={`py-2 px-1 border-b-2 font-medium text-sm flex items-center gap-2 ${
                  activeTab === tab.id
                    ? 'border-blue-500 text-blue-600'
                    : 'border-transparent text-gray-500 hover:text-gray-700 hover:border-gray-300'
                }`}
              >
                <tab.icon className="h-4 w-4" />
                {tab.label}
              </button>
            ))}
          </nav>
        </div>

        {/* Overview Tab */}
        {activeTab === 'overview' && (
          <div className="space-y-8">
            {/* Stats Cards - Following original design pattern */}
            <div className="grid grid-cols-1 md:grid-cols-2 lg:grid-cols-4 gap-6">
              <div className="bg-white dark:bg-gray-800 p-6 rounded-lg shadow">
                <div className="flex items-center">
                  <DollarSign className="h-8 w-8 text-green-600" />
                  <div className="ml-4">
                    <p className="text-sm font-medium text-gray-600 dark:text-gray-300">
                      Total Revenue
                    </p>
                    <p className="text-2xl font-bold text-gray-900 dark:text-white">
                      ${currentAnalytics.totalRevenue?.toLocaleString() || '485,000'}
                    </p>
                  </div>
                </div>
              </div>

              <div className="bg-white dark:bg-gray-800 p-6 rounded-lg shadow">
                <div className="flex items-center">
                  <Award className="h-8 w-8 text-blue-600" />
                  <div className="ml-4">
                    <p className="text-sm font-medium text-gray-600 dark:text-gray-300">
                      Total Commissions
                    </p>
                    <p className="text-2xl font-bold text-gray-900 dark:text-white">
                      ${currentAnalytics.totalCommissions?.toLocaleString() || '97,000'}
                    </p>
                  </div>
                </div>
              </div>

              <div className="bg-white dark:bg-gray-800 p-6 rounded-lg shadow">
                <div className="flex items-center">
                  <Building2 className="h-8 w-8 text-purple-600" />
                  <div className="ml-4">
                    <p className="text-sm font-medium text-gray-600 dark:text-gray-300">
                      Active Partners
                    </p>
                    <p className="text-2xl font-bold text-gray-900 dark:text-white">
                      {currentAnalytics.activePartners || 22}
                    </p>
                  </div>
                </div>
              </div>

              <div className="bg-white dark:bg-gray-800 p-6 rounded-lg shadow">
                <div className="flex items-center">
                  <TrendingUp className="h-8 w-8 text-orange-600" />
                  <div className="ml-4">
                    <p className="text-sm font-medium text-gray-600 dark:text-gray-300">
                      Growth Rate
                    </p>
                    <p className="text-2xl font-bold text-gray-900 dark:text-white">
                      +{((currentAnalytics.monthlyGrowth || 0.12) * 100).toFixed(0)}%
                    </p>
                  </div>
                </div>
              </div>
            </div>

            {/* Charts */}
            <div className="grid grid-cols-1 lg:grid-cols-2 gap-8">
              {/* Revenue & Customer Growth */}
              <div className="bg-white dark:bg-gray-800 p-6 rounded-lg shadow">
                <h3 className="text-lg font-semibold text-gray-900 dark:text-white mb-4">
                  Revenue & Customer Growth
                </h3>
                <ResponsiveContainer width="100%" height={300}>
                  <LineChart data={revenueData}>
                    <CartesianGrid strokeDasharray="3 3" />
                    <XAxis dataKey="month" />
                    <YAxis />
                    <Tooltip />
                    <Line type="monotone" dataKey="revenue" stroke="#3B82F6" strokeWidth={2} />
                    <Line type="monotone" dataKey="customers" stroke="#10B981" strokeWidth={2} />
                  </LineChart>
                </ResponsiveContainer>
              </div>

              {/* Partner Tier Distribution */}
              <div className="bg-white dark:bg-gray-800 p-6 rounded-lg shadow">
                <h3 className="text-lg font-semibold text-gray-900 dark:text-white mb-4">
                  Partner Tier Distribution
                </h3>
                <ResponsiveContainer width="100%" height={300}>
                  <PieChart>
                    <Pie
                      data={tierDistribution}
                      cx="50%"
                      cy="50%"
                      labelLine={false}
                      label={({ name, percent }) => `${name} ${(percent * 100).toFixed(0)}%`}
                      outerRadius={80}
                      fill="#8884d8"
                      dataKey="value"
                    >
                      {tierDistribution.map((entry, index) => (
                        <Cell key={`cell-${index}`} fill={entry.color} />
                      ))}
                    </Pie>
                    <Tooltip />
                  </PieChart>
                </ResponsiveContainer>
              </div>
            </div>
          </div>
        )}

        {/* Partners Tab */}
        {activeTab === 'partners' && (
          <div className="space-y-6">
            <div className="bg-white dark:bg-gray-800 rounded-lg shadow overflow-hidden">
              <div className="px-6 py-4 border-b border-gray-200 dark:border-gray-700">
                <h3 className="text-lg font-semibold text-gray-900 dark:text-white">
                  Partner List
                </h3>
              </div>
              <div className="overflow-x-auto">
                <table className="min-w-full divide-y divide-gray-200 dark:divide-gray-700">
                  <thead className="bg-gray-50 dark:bg-gray-700">
                    <tr>
                      <th className="px-6 py-3 text-left text-xs font-medium text-gray-500 dark:text-gray-300 uppercase tracking-wider">
                        Company
                      </th>
                      <th className="px-6 py-3 text-left text-xs font-medium text-gray-500 dark:text-gray-300 uppercase tracking-wider">
                        Tier
                      </th>
                      <th className="px-6 py-3 text-left text-xs font-medium text-gray-500 dark:text-gray-300 uppercase tracking-wider">
                        Commission
                      </th>
                      <th className="px-6 py-3 text-left text-xs font-medium text-gray-500 dark:text-gray-300 uppercase tracking-wider">
                        Status
                      </th>
                      <th className="px-6 py-3 text-left text-xs font-medium text-gray-500 dark:text-gray-300 uppercase tracking-wider">
                        Revenue
                      </th>
                      <th className="px-6 py-3 text-left text-xs font-medium text-gray-500 dark:text-gray-300 uppercase tracking-wider">
                        Actions
                      </th>
                    </tr>
                  </thead>
                  <tbody className="bg-white dark:bg-gray-800 divide-y divide-gray-200 dark:divide-gray-700">
                    {currentPartners.length > 0 ? currentPartners.map((partner) => (
                      <tr key={partner.id}>
                        <td className="px-6 py-4 whitespace-nowrap text-sm font-medium text-gray-900 dark:text-white">
                          {partner.companyName}
                        </td>
                        <td className="px-6 py-4 whitespace-nowrap">
                          <span className={`inline-flex px-2 py-1 text-xs font-semibold rounded-full ${
                            partner.tier === 'platinum' ? 'bg-purple-100 text-purple-800' :
                            partner.tier === 'gold' ? 'bg-yellow-100 text-yellow-800' :
                            partner.tier === 'silver' ? 'bg-gray-100 text-gray-800' :
                            'bg-orange-100 text-orange-800'
                          }`}>
                            {partner.tier}
                          </span>
                        </td>
                        <td className="px-6 py-4 whitespace-nowrap text-sm text-gray-900 dark:text-white">
                          {partner.commissionRate}%
                        </td>
                        <td className="px-6 py-4 whitespace-nowrap">
                          <span className={`inline-flex px-2 py-1 text-xs font-semibold rounded-full ${
                            partner.status === 'active' ? 'bg-green-100 text-green-800' :
                            partner.status === 'pending' ? 'bg-yellow-100 text-yellow-800' :
                            'bg-red-100 text-red-800'
                          }`}>
                            {partner.status}
                          </span>
                        </td>
                        <td className="px-6 py-4 whitespace-nowrap text-sm text-gray-900 dark:text-white">
                          ${parseFloat(partner.totalRevenue).toLocaleString()}
                        </td>
                        <td className="px-6 py-4 whitespace-nowrap text-sm font-medium">
                          <div className="flex gap-2">
                            <button className="text-blue-600 hover:text-blue-900 flex items-center gap-1">
                              <Eye className="h-4 w-4" />
                              View
                            </button>
                            <button className="text-gray-600 hover:text-gray-900 flex items-center gap-1">
                              <Edit className="h-4 w-4" />
                              Edit
                            </button>
                          </div>
                        </td>
                      </tr>
                    )) : (
                      <tr>
                        <td colSpan={6} className="px-6 py-8 text-center text-gray-500 dark:text-gray-300">
                          No partners found. Create your first partner to get started!
                        </td>
                      </tr>
                    )}
                  </tbody>
                </table>
              </div>
            </div>
          </div>
        )}

        {/* Commissions Tab */}
        {activeTab === 'commissions' && (
          <div className="bg-white dark:bg-gray-800 rounded-lg shadow">
            <div className="px-6 py-4 border-b border-gray-200 dark:border-gray-700">
              <h3 className="text-lg font-semibold text-gray-900 dark:text-white">
                Commission Analytics
              </h3>
            </div>
            <div className="p-6">
              <ResponsiveContainer width="100%" height={400}>
                <BarChart data={revenueData}>
                  <CartesianGrid strokeDasharray="3 3" />
                  <XAxis dataKey="month" />
                  <YAxis />
                  <Tooltip />
                  <Bar dataKey="commissions" fill="#10B981" name="Commissions Paid" />
                </BarChart>
              </ResponsiveContainer>
            </div>
          </div>
        )}

        {/* Analytics Tab */}
        {activeTab === 'analytics' && (
          <div className="space-y-8">
            <div className="bg-white dark:bg-gray-800 p-6 rounded-lg shadow">
              <h3 className="text-lg font-semibold text-gray-900 dark:text-white mb-4">
                Customer Activity Trends
              </h3>
              <ResponsiveContainer width="100%" height={400}>
                <BarChart data={revenueData}>
                  <CartesianGrid strokeDasharray="3 3" />
                  <XAxis dataKey="month" />
                  <YAxis />
                  <Tooltip />
                  <Bar dataKey="revenue" fill="#3B82F6" name="Revenue" />
                  <Bar dataKey="commissions" fill="#10B981" name="Commissions" />
                </BarChart>
              </ResponsiveContainer>
            </div>
          </div>
        )}
      </div>

      {/* Advanced Partner Creation Modal */}
      <Dialog open={showCreateModal} onOpenChange={setShowCreateModal}>
        <DialogContent className="max-w-2xl max-h-[90vh] overflow-y-auto bg-white dark:bg-gray-800 border-2 border-gray-200 dark:border-gray-600 shadow-2xl">
          <DialogHeader className="border-b border-gray-200 dark:border-gray-700 pb-4 mb-4">
            <DialogTitle className="flex items-center gap-3 text-xl font-semibold text-gray-900 dark:text-white">
              <div className="p-2 rounded-lg bg-blue-100 dark:bg-blue-900/50">
                <Building2 className="h-5 w-5 text-blue-600 dark:text-blue-400" />
              </div>
              Create New Partner
            </DialogTitle>
            <p className="text-sm text-gray-600 dark:text-gray-400 mt-2">
              Add a new revenue sharing partner to expand your network and grow your business together.
            </p>
          </DialogHeader>
          
          <div className="grid grid-cols-1 md:grid-cols-2 gap-6 py-4 bg-gray-50 dark:bg-gray-750 rounded-lg p-4">
            <div className="space-y-4">
              <div>
                <Label htmlFor="companyName">Company Name *</Label>
                <Input
                  id="companyName"
                  value={createFormData.companyName}
                  onChange={(e) => setCreateFormData({...createFormData, companyName: e.target.value})}
                  placeholder="Acme Corporation"
                  data-testid="input-company-name"
                />
              </div>
              
              <div>
                <Label htmlFor="contactName">Contact Name *</Label>
                <Input
                  id="contactName"
                  value={createFormData.contactName}
                  onChange={(e) => setCreateFormData({...createFormData, contactName: e.target.value})}
                  placeholder="John Smith"
                  data-testid="input-contact-name"
                />
              </div>
              
              <div>
                <Label htmlFor="contactEmail">Email Address *</Label>
                <Input
                  id="contactEmail"
                  type="email"
                  value={createFormData.contactEmail}
                  onChange={(e) => setCreateFormData({...createFormData, contactEmail: e.target.value})}
                  placeholder="john@acme.com"
                  data-testid="input-contact-email"
                />
              </div>
              
              <div>
                <Label htmlFor="phone">Phone Number</Label>
                <Input
                  id="phone"
                  value={createFormData.phone}
                  onChange={(e) => setCreateFormData({...createFormData, phone: e.target.value})}
                  placeholder="+1 (555) 123-4567"
                  data-testid="input-phone"
                />
              </div>
            </div>
            
            <div className="space-y-4">
              <div>
                <Label htmlFor="website">Website</Label>
                <Input
                  id="website"
                  value={createFormData.website}
                  onChange={(e) => setCreateFormData({...createFormData, website: e.target.value})}
                  placeholder="https://acme.com"
                  data-testid="input-website"
                />
              </div>
              
              <div>
                <Label htmlFor="businessType">Business Type</Label>
                <Select value={createFormData.businessType} onValueChange={(value) => setCreateFormData({...createFormData, businessType: value})}>
                  <SelectTrigger data-testid="select-business-type">
                    <SelectValue placeholder="Select business type" />
                  </SelectTrigger>
                  <SelectContent>
                    <SelectItem value="technology">Technology</SelectItem>
                    <SelectItem value="consulting">Consulting</SelectItem>
                    <SelectItem value="marketing">Marketing Agency</SelectItem>
                    <SelectItem value="sales">Sales Organization</SelectItem>
                    <SelectItem value="other">Other</SelectItem>
                  </SelectContent>
                </Select>
              </div>
              
              <div>
                <Label htmlFor="tier">Partner Tier</Label>
                <Select value={createFormData.tier} onValueChange={(value) => setCreateFormData({...createFormData, tier: value})}>
                  <SelectTrigger data-testid="select-tier">
                    <SelectValue />
                  </SelectTrigger>
                  <SelectContent>
                    <SelectItem value="bronze">Bronze (15%)</SelectItem>
                    <SelectItem value="silver">Silver (20%)</SelectItem>
                    <SelectItem value="gold">Gold (25%)</SelectItem>
                    <SelectItem value="platinum">Platinum (30%)</SelectItem>
                  </SelectContent>
                </Select>
              </div>
              
              <div>
                <Label htmlFor="commissionRate">Commission Rate (%)</Label>
                <Input
                  id="commissionRate"
                  type="number"
                  value={createFormData.commissionRate}
                  onChange={(e) => setCreateFormData({...createFormData, commissionRate: e.target.value})}
                  placeholder="15"
                  min="0"
                  max="100"
                  data-testid="input-commission-rate"
                />
              </div>
            </div>
          </div>
          
          <div className="space-y-4 mt-6 pt-4 border-t border-gray-200 dark:border-gray-700">
            <h3 className="text-lg font-medium text-gray-900 dark:text-white mb-4">Additional Information</h3>
            
            <div>
              <Label htmlFor="contractTerms" className="text-gray-700 dark:text-gray-300">Contract Terms</Label>
              <Textarea
                id="contractTerms"
                value={createFormData.contractTerms}
                onChange={(e) => setCreateFormData({...createFormData, contractTerms: e.target.value})}
                placeholder="Additional contract terms and conditions..."
                rows={3}
                data-testid="textarea-contract-terms"
                className="mt-1 bg-white dark:bg-gray-700 border-gray-300 dark:border-gray-600 text-gray-900 dark:text-white"
              />
            </div>
            
            <div>
              <Label htmlFor="notes" className="text-gray-700 dark:text-gray-300">Internal Notes</Label>
              <Textarea
                id="notes"
                value={createFormData.notes}
                onChange={(e) => setCreateFormData({...createFormData, notes: e.target.value})}
                placeholder="Internal notes about this partner..."
                rows={2}
                data-testid="textarea-notes"
                className="mt-1 bg-white dark:bg-gray-700 border-gray-300 dark:border-gray-600 text-gray-900 dark:text-white"
              />
            </div>
          </div>
          
          <div className="flex justify-end gap-3 pt-6 mt-6 border-t border-gray-200 dark:border-gray-700">
            <Button variant="outline" onClick={() => setShowCreateModal(false)} data-testid="button-cancel" className="min-w-[100px]">
              Cancel
            </Button>
            <Button 
              onClick={() => createNewPartner(createFormData)}
              disabled={!createFormData.companyName || !createFormData.contactName || !createFormData.contactEmail}
              data-testid="button-create-partner"
              className="min-w-[140px] bg-blue-600 hover:bg-blue-700 text-white"
            >
              <Save className="h-4 w-4 mr-2" />
              Create Partner
            </Button>
          </div>
        </DialogContent>
      </Dialog>

      {/* Bulk Import Modal */}
      <Dialog open={showBulkImportModal} onOpenChange={setShowBulkImportModal}>
        <DialogContent className="max-w-lg bg-white dark:bg-gray-800 border-2 border-gray-200 dark:border-gray-600 shadow-2xl">
          <DialogHeader className="border-b border-gray-200 dark:border-gray-700 pb-4 mb-4">
            <DialogTitle className="flex items-center gap-3 text-xl font-semibold text-gray-900 dark:text-white">
              <div className="p-2 rounded-lg bg-green-100 dark:bg-green-900/50">
                <Upload className="h-5 w-5 text-green-600 dark:text-green-400" />
              </div>
              Bulk Import Partners
            </DialogTitle>
            <p className="text-sm text-gray-600 dark:text-gray-400 mt-2">
              Import multiple partners at once using a CSV file to quickly expand your network.
            </p>
          </DialogHeader>
          
          <div className="space-y-6 py-4">
            <div className="border-2 border-dashed border-gray-300 dark:border-gray-600 rounded-lg p-8 text-center">
              <FileText className="h-12 w-12 text-gray-400 mx-auto mb-4" />
              <p className="text-sm text-gray-600 dark:text-gray-400 mb-4">
                Upload a CSV file with partner information
              </p>
              <Button variant="outline" data-testid="button-choose-file">
                <Upload className="h-4 w-4 mr-2" />
                Choose File
              </Button>
            </div>
            
            <div className="bg-blue-50 dark:bg-blue-900/20 p-4 rounded-lg">
              <div className="flex items-start gap-3">
                <AlertCircle className="h-5 w-5 text-blue-600 mt-0.5" />
                <div>
                  <h4 className="font-medium text-blue-900 dark:text-blue-100 mb-2">
                    CSV Format Requirements
                  </h4>
                  <p className="text-sm text-blue-700 dark:text-blue-200 mb-3">
                    Your CSV file should include these columns:
                  </p>
                  <ul className="text-xs text-blue-600 dark:text-blue-300 space-y-1">
                    <li>• companyName (required)</li>
                    <li>• contactName (required)</li>
                    <li>• contactEmail (required)</li>
                    <li>• phone (optional)</li>
                    <li>• website (optional)</li>
                    <li>• businessType (optional)</li>
                    <li>• tier (bronze, silver, gold, platinum)</li>
                  </ul>
                </div>
              </div>
            </div>
            
            <div className="flex justify-between pt-4 border-t border-gray-200 dark:border-gray-700">
              <Button variant="outline" data-testid="button-download-template" className="bg-gray-50 dark:bg-gray-700 hover:bg-gray-100 dark:hover:bg-gray-600">
                <FileText className="h-4 w-4 mr-2" />
                Download Template
              </Button>
              <div className="flex gap-3">
                <Button variant="outline" onClick={() => setShowBulkImportModal(false)} data-testid="button-cancel-import" className="min-w-[100px]">
                  Cancel
                </Button>
                <Button disabled data-testid="button-import-partners" className="min-w-[140px] bg-green-600 hover:bg-green-700 text-white">
                  <CheckCircle className="h-4 w-4 mr-2" />
                  Import Partners
                </Button>
              </div>
            </div>
          </div>
        </DialogContent>
      </Dialog>
    </div>
  );
}<|MERGE_RESOLUTION|>--- conflicted
+++ resolved
@@ -188,7 +188,7 @@
   const currentPartners = partners || [];
 
   return (
-    <div className={`h-full ${isDark ? 'bg-gray-900' : 'bg-white'}`}>
+    <div className="h-full bg-gray-50 dark:bg-gray-900">
       {/* Header - Matching original design pattern */}
       <div className="bg-white dark:bg-gray-800 shadow-sm border-b">
         <div className="max-w-7xl mx-auto px-4 sm:px-6 lg:px-8">
@@ -204,12 +204,7 @@
             <div className="flex gap-3">
               <button
                 onClick={toggleTheme}
-<<<<<<< HEAD
-                className="bg-gray-600 hover:bg-gray-700 text-white px-4 py-2 rounded-lg flex items-center gap-2"
-                title={isDark ? 'Switch to Light Mode' : 'Switch to Dark Mode'}
-=======
                 className="bg-gray-100 dark:bg-gray-700 hover:bg-gray-200 dark:hover:bg-gray-600 text-gray-700 dark:text-gray-300 px-4 py-2 rounded-lg flex items-center gap-2 transition-colors duration-200"
->>>>>>> eef17ef5
                 data-testid="button-theme-toggle"
               >
                 {isDark ? <Sun className="h-4 w-4" /> : <Moon className="h-4 w-4" />}
