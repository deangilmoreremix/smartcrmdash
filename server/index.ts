--- conflicted
+++ resolved
@@ -1,15 +1,6 @@
 import express, { type Request, Response, NextFunction } from "express";
 import { registerRoutes } from "./routes";
 import { setupVite, serveStatic, log } from "./vite";
-
-// Diagnostic logging for environment variables
-console.log('=== SERVER STARTUP DIAGNOSTICS ===');
-console.log('NODE_ENV:', process.env.NODE_ENV);
-console.log('SUPABASE_URL configured:', !!process.env.SUPABASE_URL);
-console.log('SUPABASE_SERVICE_ROLE_KEY configured:', !!process.env.SUPABASE_SERVICE_ROLE_KEY);
-console.log('OPENAI_API_KEY configured:', !!process.env.OPENAI_API_KEY);
-console.log('PORT from env:', process.env.PORT);
-console.log('=== END DIAGNOSTICS ===');
 
 const app = express();
 app.use(express.json());
@@ -72,23 +63,6 @@
       serveStatic(app);
     }
 
-<<<<<<< HEAD
-  // ALWAYS serve the app on port 5000
-  // this serves both the API and the client.
-  // It is the only port that is not firewalled.
-  const port = 5000;
-  console.log(`Attempting to start server on port ${port}...`);
-  server.listen({
-    port,
-    host: "0.0.0.0",
-    reusePort: true,
-  }, () => {
-    console.log(`✅ Server successfully started and listening on port ${port}`);
-    log(`serving on port ${port}`);
-  }).on('error', (error) => {
-    console.error(`❌ Failed to start server on port ${port}:`, error);
-  });
-=======
     // ALWAYS serve the app on port 5000
     // this serves both the API and the client.
     // It is the only port that is not firewalled.
@@ -106,5 +80,4 @@
     console.error('💥 Failed to start server:', error);
     process.exit(1);
   }
->>>>>>> bedfbb2f
 })();